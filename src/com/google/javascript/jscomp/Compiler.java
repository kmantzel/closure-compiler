/*
 * Copyright 2004 The Closure Compiler Authors.
 *
 * Licensed under the Apache License, Version 2.0 (the "License");
 * you may not use this file except in compliance with the License.
 * You may obtain a copy of the License at
 *
 *     http://www.apache.org/licenses/LICENSE-2.0
 *
 * Unless required by applicable law or agreed to in writing, software
 * distributed under the License is distributed on an "AS IS" BASIS,
 * WITHOUT WARRANTIES OR CONDITIONS OF ANY KIND, either express or implied.
 * See the License for the specific language governing permissions and
 * limitations under the License.
 */

package com.google.javascript.jscomp;

import static com.google.common.base.Preconditions.checkNotNull;
import static com.google.common.base.Preconditions.checkState;

import com.google.common.annotations.GwtIncompatible;
import com.google.common.annotations.VisibleForTesting;
import com.google.common.base.Joiner;
import com.google.common.base.Splitter;
import com.google.common.base.Supplier;
import com.google.common.collect.ImmutableList;
import com.google.common.collect.ImmutableMap;
import com.google.debugging.sourcemap.SourceMapConsumerV3;
import com.google.debugging.sourcemap.proto.Mapping.OriginalMapping;
import com.google.javascript.jscomp.CompilerOptions.DevMode;
import com.google.javascript.jscomp.CoverageInstrumentationPass.CoverageReach;
import com.google.javascript.jscomp.CoverageInstrumentationPass.InstrumentOption;
import com.google.javascript.jscomp.WarningsGuard.DiagnosticGroupState;
import com.google.javascript.jscomp.deps.JsFileParser;
import com.google.javascript.jscomp.deps.ModuleLoader;
import com.google.javascript.jscomp.deps.SortedDependencies.MissingProvideException;
import com.google.javascript.jscomp.parsing.Config;
import com.google.javascript.jscomp.parsing.ParserRunner;
import com.google.javascript.jscomp.parsing.parser.FeatureSet;
import com.google.javascript.jscomp.parsing.parser.FeatureSet.Feature;
import com.google.javascript.jscomp.parsing.parser.trees.Comment;
import com.google.javascript.jscomp.resources.ResourceLoader;
import com.google.javascript.jscomp.type.ChainableReverseAbstractInterpreter;
import com.google.javascript.jscomp.type.ClosureReverseAbstractInterpreter;
import com.google.javascript.jscomp.type.ReverseAbstractInterpreter;
import com.google.javascript.jscomp.type.SemanticReverseAbstractInterpreter;
import com.google.javascript.rhino.ErrorReporter;
import com.google.javascript.rhino.IR;
import com.google.javascript.rhino.InputId;
import com.google.javascript.rhino.JSDocInfo;
import com.google.javascript.rhino.JSDocInfoBuilder;
import com.google.javascript.rhino.Node;
import com.google.javascript.rhino.Token;
import com.google.javascript.rhino.TypeIRegistry;
import com.google.javascript.rhino.jstype.JSTypeRegistry;
import java.io.File;
import java.io.IOException;
import java.io.InputStream;
import java.io.ObjectInputStream;
import java.io.ObjectOutputStream;
import java.io.OutputStream;
import java.io.PrintStream;
import java.io.Serializable;
import java.util.AbstractSet;
import java.util.ArrayList;
import java.util.Collection;
import java.util.Collections;
import java.util.HashMap;
import java.util.HashSet;
import java.util.Iterator;
import java.util.LinkedHashMap;
import java.util.LinkedHashSet;
import java.util.List;
import java.util.Map;
import java.util.ResourceBundle;
import java.util.Set;
import java.util.concurrent.Callable;
import java.util.concurrent.ConcurrentHashMap;
import java.util.logging.Level;
import java.util.logging.Logger;
import java.util.regex.Matcher;
import javax.annotation.Nullable;

/**
 * Compiler (and the other classes in this package) does the following:
 * <ul>
 * <li>parses JS code
 * <li>checks for undefined variables
 * <li>performs optimizations such as constant folding and constants inlining
 * <li>renames variables (to short names)
 * <li>outputs compact JavaScript code
 * </ul>
 *
 * External variables are declared in 'externs' files. For instance, the file
 * may include definitions for global javascript/browser objects such as
 * window, document.
 *
 */
// TODO(tbreisacher): Rename Compiler to JsCompiler and remove this suppression.
@SuppressWarnings("JavaLangClash")
public class Compiler extends AbstractCompiler implements ErrorHandler, SourceFileMapping {
  static final String SINGLETON_MODULE_NAME = "$singleton$";

  static final DiagnosticType MODULE_DEPENDENCY_ERROR =
      DiagnosticType.error("JSC_MODULE_DEPENDENCY_ERROR",
          "Bad dependency: {0} -> {1}. "
              + "Modules must be listed in dependency order.");

  static final DiagnosticType MISSING_ENTRY_ERROR = DiagnosticType.error(
      "JSC_MISSING_ENTRY_ERROR",
      "required entry point \"{0}\" never provided");

  static final DiagnosticType MISSING_MODULE_ERROR = DiagnosticType.error(
      "JSC_MISSING_ENTRY_ERROR",
      "unknown module \"{0}\" specified in entry point spec");

  static final DiagnosticType INCONSISTENT_MODULE_DEFINITIONS = DiagnosticType.error(
      "JSC_INCONSISTENT_MODULE_DEFINITIONS",
      "Serialized module definitions are not consistent with the module definitions supplied in "
          + "the command line");

  private static final String CONFIG_RESOURCE =
      "com.google.javascript.jscomp.parsing.ParserConfig";

  CompilerOptions options = null;

  private PassConfig passes = null;

  // The externs inputs
  private List<CompilerInput> externs;

  // The JS source modules
  private List<JSModule> modules;

  private JSModuleGraph moduleGraph;

  // The module loader for resolving paths into module URIs.
  private ModuleLoader moduleLoader;

  // The JS source inputs
  private List<CompilerInput> inputs;

  // error manager to which error management is delegated
  private ErrorManager errorManager;

  // Warnings guard for filtering warnings.
  private WarningsGuard warningsGuard;

  // Compile-time injected libraries. The node points to the last node of
  // the library, so code can be inserted after.
  private final Map<String, Node> injectedLibraries = new LinkedHashMap<>();

  // Node of the final injected library. Future libraries will be injected
  // after this node.
  private Node lastInjectedLibrary;

  // Parse tree root nodes
  Node externsRoot;
  Node jsRoot;
  Node externAndJsRoot;

  // Used for debugging; to see the compiled code between passes
  private String lastJsSource = null;

  private FeatureSet featureSet;

  private final Map<InputId, CompilerInput> inputsById = new ConcurrentHashMap<>();

  private transient IncrementalScopeCreator scopeCreator = null;

  // Warnings guard for filtering warnings.
  private ImmutableMap<String, String> inputPathByWebpackId;

  /**
   * Subclasses are responsible for loading soures that were not provided as explicit inputs to the
   * compiler. For example, looking up sources referenced within sourcemaps.
   */
  public static class ExternalSourceLoader {
    public SourceFile loadSource(String filename) {
      throw new RuntimeException("Cannot load without a valid loader.");
    }
  }

  // Original sources referenced by the source maps.
  private final ConcurrentHashMap<String, SourceFile> sourceMapOriginalSources =
      new ConcurrentHashMap<>();

  /** Configured {@link SourceMapInput}s, plus any source maps discovered in source files. */
  ConcurrentHashMap<String, SourceMapInput> inputSourceMaps = new ConcurrentHashMap<>();

  // Map from filenames to lists of all the comments in each file.
  private Map<String, List<Comment>> commentsPerFile = new ConcurrentHashMap<>();

  /** The source code map */
  private SourceMap sourceMap;

  /** The externs created from the exports.  */
  private String externExports = null;

  /**
   * Ids for function inlining so that each declared name remains
   * unique.
   */
  private int uniqueNameId = 0;

  /**
   * Whether to assume there are references to the RegExp Global object
   * properties.
   */
  private boolean hasRegExpGlobalReferences = true;

  /** The function information map */
  private FunctionInformationMap functionInformationMap;

  /** Debugging information */
  private final StringBuilder debugLog = new StringBuilder();

  /** Detects Google-specific coding conventions. */
  CodingConvention defaultCodingConvention = new ClosureCodingConvention();

  private JSTypeRegistry typeRegistry;
  private volatile Config parserConfig = null;
  private volatile Config externsParserConfig = null;

  private ReverseAbstractInterpreter abstractInterpreter;
  private TypeValidator typeValidator;
  // The compiler can ask phaseOptimizer for things like which pass is currently
  // running, or which functions have been changed by optimizations
  private PhaseOptimizer phaseOptimizer = null;

  public PerformanceTracker tracker;

  // Used by optimize-returns, optimize-parameters and remove-unused-variables
  private DefinitionUseSiteFinder defFinder = null;

  // Types that have been forward declared
  private Set<String> forwardDeclaredTypes = new HashSet<>();

  // Type registry used by new type inference.
  private GlobalTypeInfo globalTypeInfo;

  private MostRecentTypechecker mostRecentTypechecker = MostRecentTypechecker.NONE;

  // This error reporter gets the messages from the current Rhino parser or TypeRegistry.
  private final ErrorReporter oldErrorReporter =
      RhinoErrorReporter.forOldRhino(this);

  /** Error strings used for reporting JSErrors */
  public static final DiagnosticType OPTIMIZE_LOOP_ERROR = DiagnosticType.error(
      "JSC_OPTIMIZE_LOOP_ERROR",
      "Exceeded max number of optimization iterations: {0}");
  public static final DiagnosticType MOTION_ITERATIONS_ERROR =
      DiagnosticType.error("JSC_OPTIMIZE_LOOP_ERROR",
          "Exceeded max number of code motion iterations: {0}");

  private final CompilerExecutor compilerExecutor = createCompilerExecutor();

  /**
   * Logger for the whole com.google.javascript.jscomp domain -
   * setting configuration for this logger affects all loggers
   * in other classes within the compiler.
   */
  public static final Logger logger =
      Logger.getLogger("com.google.javascript.jscomp");

  private final PrintStream outStream;

  private GlobalVarReferenceMap globalRefMap = null;

  private volatile double progress = 0.0;
  private String lastPassName;

  private Set<String> externProperties = null;

  private static final Joiner pathJoiner = Joiner.on(File.separator);

  // TODO(johnlenz): remove "currentScope".
  // Used as a shortcut for change tracking.  This is the current scope being
  // visited by the "current" NodeTraversal.  This can't be thread safe so
  // we should move it into the NodeTraversal and require explicit changed
  // nodes elsewhere so we aren't blocked from doing this elsewhere.
  private Node currentChangeScope = null;

  // Starts at 0, increases as "interesting" things happen.
  // Nothing happens at time START_TIME, the first pass starts at time 1.
  // The correctness of scope-change tracking relies on Node/getIntProp
  // returning 0 if the custom attribute on a node hasn't been set.
  private int changeStamp = 1;

  private final Timeline<Node> changeTimeline = new Timeline<>();
  private final Timeline<Node> deleteTimeline = new Timeline<>();

  /**
   * Creates a Compiler that reports errors and warnings to its logger.
   */
  public Compiler() {
    this((PrintStream) null);
  }

  /**
   * Creates a Compiler that reports errors and warnings to an output stream.
   */
  public Compiler(PrintStream outStream) {
    addChangeHandler(recentChange);
    this.outStream = outStream;
  }

  /**
   * Creates a Compiler that uses a custom error manager.
   */
  public Compiler(ErrorManager errorManager) {
    this();
    setErrorManager(errorManager);
  }

  /**
   * Sets the error manager.
   *
   * @param errorManager the error manager, it cannot be {@code null}
   */
  public void setErrorManager(ErrorManager errorManager) {
    checkNotNull(errorManager, "the error manager cannot be null");
    this.errorManager = new ThreadSafeDelegatingErrorManager(errorManager);
  }

  /**
   * Creates a message formatter instance corresponding to the value of
   * {@link CompilerOptions}.
   */
  private MessageFormatter createMessageFormatter() {
    boolean colorize = options.shouldColorizeErrorOutput();
    return options.errorFormat.toFormatter(this, colorize);
  }

  /**
   * Initializes the compiler options. It's called as part of a normal compile() job.
   * Public for the callers that are not doing a normal compile() job.
   */
  public void initOptions(CompilerOptions options) {
    this.options = options;
    this.setFeatureSet(options.getLanguageIn().toFeatureSet());
    if (errorManager == null) {
      if (this.outStream == null) {
        setErrorManager(
            new LoggerErrorManager(createMessageFormatter(), logger));
      } else {
        PrintStreamErrorManager printer =
            new PrintStreamErrorManager(createMessageFormatter(), this.outStream);
        printer.setSummaryDetailLevel(options.summaryDetailLevel);
        setErrorManager(printer);
      }
    }

    moduleLoader = ModuleLoader.EMPTY;

    reconcileOptionsWithGuards();

    // TODO(johnlenz): generally, the compiler should not be changing the options object
    // provided by the user.  This should be handled a different way.

    // Turn off type-based optimizations when type checking is off
    if (!options.checkTypes) {
      options.setDisambiguateProperties(false);
      options.setAmbiguateProperties(false);
      options.setInlineProperties(false);
      options.setUseTypesForLocalOptimization(false);
      options.setUseTypesForOptimization(false);
    }

    if (options.legacyCodeCompile) {
      options.setDisambiguateProperties(false);
      options.setAmbiguateProperties(false);
      options.useNonStrictWarningsGuard();
    }

    if (options.assumeForwardDeclaredForMissingTypes) {
      this.forwardDeclaredTypes =
          new AbstractSet<String>() {
            @Override
            public boolean contains(Object o) {
              return true; // Report all types as forward declared types.
            }

            @Override
            public boolean add(String e) {
              return false;
            }

            @Override
            public Iterator<String> iterator() {
              return Collections.<String>emptySet().iterator();
            }

            @Override
            public int size() {
              return 0;
            }
          };
    }

    initWarningsGuard(options.getWarningsGuard());
  }

  public void printConfig(PrintStream printStream) {
    printStream.println("==== CompilerOptions ====");
    printStream.println(options);
    printStream.println("==== WarningsGuard ====");
    printStream.println(warningsGuard);
  }

  void initWarningsGuard(WarningsGuard warningsGuard) {
    this.warningsGuard =
        new ComposeWarningsGuard(
            new SuppressDocWarningsGuard(this, getDiagnosticGroups().getRegisteredGroups()),
            warningsGuard);
  }

  /** When the CompilerOptions and its WarningsGuard overlap, reconcile any discrepancies. */
  protected void reconcileOptionsWithGuards() {
    // DiagnosticGroups override the plain checkTypes option.
    if (options.enables(DiagnosticGroups.CHECK_TYPES)) {
      options.checkTypes = true;
    } else if (options.disables(DiagnosticGroups.CHECK_TYPES)) {
      options.checkTypes = false;
    } else if (!options.checkTypes) {
      // If DiagnosticGroups did not override the plain checkTypes
      // option, and checkTypes is enabled, then turn off the
      // parser type warnings.
      options.setWarningLevel(
          DiagnosticGroup.forType(
              RhinoErrorReporter.TYPE_PARSE_ERROR),
          CheckLevel.OFF);
    }
    DiagnosticGroupState ntiState =
        options.getWarningsGuard().enablesExplicitly(DiagnosticGroups.NEW_CHECK_TYPES);
    if (ntiState == DiagnosticGroupState.ON) {
      options.setNewTypeInference(true);
    } else if (ntiState == DiagnosticGroupState.OFF) {
      options.setNewTypeInference(false);
    }
    // When running OTI after NTI, turn off the warnings from OTI.
    if (options.getNewTypeInference() && options.getRunOTIafterNTI()) {
      options.checkTypes = true;
      // Suppress warnings from the const checks of CheckAccessControls so as to avoid
      // duplication.
      options.setWarningLevel(DiagnosticGroups.ACCESS_CONTROLS_CONST, CheckLevel.OFF);
      if (!options.reportOTIErrorsUnderNTI) {
        options.setWarningLevel(
            DiagnosticGroups.OLD_CHECK_TYPES,
            CheckLevel.OFF);
        options.setWarningLevel(
            DiagnosticGroups.OLD_REPORT_UNKNOWN_TYPES,
            CheckLevel.OFF);
        options.setWarningLevel(
            FunctionTypeBuilder.ALL_DIAGNOSTICS,
            CheckLevel.OFF);
      }
      options.setWarningLevel(
          DiagnosticGroup.forType(RhinoErrorReporter.TYPE_PARSE_ERROR),
          CheckLevel.WARNING);
    }

    if (options.checkGlobalThisLevel.isOn() && !options.disables(DiagnosticGroups.GLOBAL_THIS)) {
      options.setWarningLevel(
          DiagnosticGroups.GLOBAL_THIS,
          options.checkGlobalThisLevel);
    }

    if (options.expectStrictModeInput()) {
      options.setWarningLevel(
          DiagnosticGroups.ES5_STRICT,
          CheckLevel.ERROR);
    }

    // All passes must run the variable check. This synthesizes
    // variables later so that the compiler doesn't crash. It also
    // checks the externs file for validity. If you don't want to warn
    // about missing variable declarations, we shut that specific
    // error off.
    if (!options.checkSymbols && !options.enables(DiagnosticGroups.CHECK_VARIABLES)) {
      options.setWarningLevel(DiagnosticGroups.CHECK_VARIABLES, CheckLevel.OFF);
    }
  }

  /** Initializes the instance state needed for a compile job. */
  public final <T1 extends SourceFile, T2 extends SourceFile> void init(
      List<T1> externs, List<T2> sources, CompilerOptions options) {
    JSModule module = new JSModule(SINGLETON_MODULE_NAME);
    for (SourceFile source : sources) {
      if (this.getPersistentInputStore() != null) {
        module.add(this.getPersistentInputStore().getCachedCompilerInput(source));
      } else {
        module.add(new CompilerInput(source));
      }
    }

    List<JSModule> modules = new ArrayList<>(1);
    modules.add(module);
    initModules(externs, modules, options);
    addFilesToSourceMap(sources);
  }

  /**
   * Initializes the instance state needed for a compile job if the sources
   * are in modules.
   */
  public <T extends SourceFile> void initModules(
      List<T> externs, List<JSModule> modules, CompilerOptions options) {
    initOptions(options);

    checkFirstModule(modules);
    fillEmptyModules(modules);

    this.externs = makeExternInputs(externs);

    // Generate the module graph, and report any errors in the module
    // specification as errors.
    this.modules = modules;
    try {
      this.moduleGraph = new JSModuleGraph(modules);
    } catch (JSModuleGraph.ModuleDependenceException e) {
      // problems with the module format.  Report as an error.  The
      // message gives all details.
      report(JSError.make(MODULE_DEPENDENCY_ERROR,
          e.getModule().getName(), e.getDependentModule().getName()));
      return;
    }

    this.inputs = getAllInputsFromModules(modules);
    this.commentsPerFile = new ConcurrentHashMap<>(inputs.size());
    initBasedOnOptions();

    initInputsByIdMap();

    initAST();
  }

  /**
   * Exists only for some tests that want to reuse JSModules.
   * @deprecated Fix those tests.
   */
  @Deprecated
  public void breakThisCompilerSoItsModulesCanBeReused() {
    moduleGraph.breakThisGraphSoItsModulesCanBeReused();
    moduleGraph = null;
  }

  /**
   * Do any initialization that is dependent on the compiler options.
   */
  public void initBasedOnOptions() {
    inputSourceMaps.putAll(options.inputSourceMaps);
    // Create the source map if necessary.
    if (options.sourceMapOutputPath != null) {
      sourceMap = options.sourceMapFormat.getInstance();
      sourceMap.setPrefixMappings(options.sourceMapLocationMappings);
      if (options.applyInputSourceMaps) {
        sourceMap.setSourceFileMapping(this);
      }
    }
  }

  private <T extends SourceFile> List<CompilerInput> makeExternInputs(List<T> externSources) {
    List<CompilerInput> inputs = new ArrayList<>(externSources.size());
    for (SourceFile file : externSources) {
      inputs.add(new CompilerInput(file, /* extern= */ true));
    }
    return inputs;
  }

  private static final DiagnosticType EMPTY_MODULE_LIST_ERROR =
      DiagnosticType.error("JSC_EMPTY_MODULE_LIST_ERROR",
          "At least one module must be provided");

  private static final DiagnosticType EMPTY_ROOT_MODULE_ERROR =
      DiagnosticType.error("JSC_EMPTY_ROOT_MODULE_ERROR",
          "Root module ''{0}'' must contain at least one source code input");

  /**
   * Verifies that at least one module has been provided and that the first one
   * has at least one source code input.
   */
  private void checkFirstModule(List<JSModule> modules) {
    if (modules.isEmpty()) {
      report(JSError.make(EMPTY_MODULE_LIST_ERROR));
    } else if (modules.get(0).getInputs().isEmpty() && modules.size() > 1) {
      // The root module may only be empty if there is exactly 1 module.
      report(JSError.make(EMPTY_ROOT_MODULE_ERROR,
          modules.get(0).getName()));
    }
  }

  /**
   * Empty modules get an empty "fill" file, so that we can move code into
   * an empty module.
   */
  static String createFillFileName(String moduleName) {
    return moduleName + "$fillFile";
  }

  /**
   * Creates an OS specific path string from parts
   */
  public static String joinPathParts(String... pathParts) {
    return pathJoiner.join(pathParts);
  }

  /**
   * Fill any empty modules with a place holder file. It makes any cross module
   * motion easier.
   */
  private static void fillEmptyModules(List<JSModule> modules) {
    for (JSModule module : modules) {
      if (module.getInputs().isEmpty()) {
        module.add(SourceFile.fromCode(
            createFillFileName(module.getName()), ""));
      }
    }
  }

  /**
   * Rebuilds the internal list of inputs by iterating over all modules.
   * This is necessary if inputs have been added to or removed from a module
   * after the {@link #init(List, List, CompilerOptions)} call.
   */
  public void rebuildInputsFromModules() {
    inputs = getAllInputsFromModules(modules);
    initInputsByIdMap();
  }

  /**
   * Builds a single list of all module inputs. Verifies that it contains no
   * duplicates.
   */
  private static List<CompilerInput> getAllInputsFromModules(
      List<JSModule> modules) {
    List<CompilerInput> inputs = new ArrayList<>();
    Map<String, JSModule> inputMap = new HashMap<>();
    for (JSModule module : modules) {
      for (CompilerInput input : module.getInputs()) {
        String inputName = input.getName();

        // NOTE(nicksantos): If an input is in more than one module,
        // it will show up twice in the inputs list, and then we
        // will get an error down the line.
        inputs.add(input);
        inputMap.put(inputName, module);
      }
    }
    return inputs;
  }

  static final DiagnosticType DUPLICATE_INPUT =
      DiagnosticType.error("JSC_DUPLICATE_INPUT", "Duplicate input: {0}");
  static final DiagnosticType DUPLICATE_EXTERN_INPUT =
      DiagnosticType.error("JSC_DUPLICATE_EXTERN_INPUT",
          "Duplicate extern input: {0}");

  /**
   * Creates a map to make looking up an input by name fast. Also checks for
   * duplicate inputs.
   */
  void initInputsByIdMap() {
    inputsById.clear();
    for (CompilerInput input : externs) {
      InputId id = input.getInputId();
      CompilerInput previous = putCompilerInput(id, input);
      if (previous != null) {
        report(JSError.make(DUPLICATE_EXTERN_INPUT, input.getName()));
      }
    }
    for (CompilerInput input : inputs) {
      InputId id = input.getInputId();
      CompilerInput previous = putCompilerInput(id, input);
      if (previous != null) {
        report(JSError.make(DUPLICATE_INPUT, input.getName()));
      }
    }
  }

  /**
   * Sets up the skeleton of the AST (the externs and root).
   */
  private void initAST() {
    jsRoot = IR.root();
    externsRoot = IR.root();
    externAndJsRoot = IR.root(externsRoot, jsRoot);
  }

  /** Compiles a single source file and a single externs file. */
  public Result compile(SourceFile extern, SourceFile input, CompilerOptions options) {
    return compile(ImmutableList.of(extern), ImmutableList.of(input), options);
  }

  /**
   * Compiles a list of inputs.
   *
   * <p>This is a convenience method to wrap up all the work of compilation, including
   * generating the error and warning report.
   *
   * <p>NOTE: All methods called here must be public, because client code must be able to replicate
   * and customize this.
   */
  public <T1 extends SourceFile, T2 extends SourceFile> Result compile(
      List<T1> externs, List<T2> inputs, CompilerOptions options) {
    // The compile method should only be called once.
    checkState(jsRoot == null);

    try {
      init(externs, inputs, options);
      if (options.printConfig) {
        printConfig(System.err);
      }
      if (!hasErrors()) {
        parseForCompilation();
      }
      if (!hasErrors()) {
        if (options.getInstrumentForCoverageOnly()) {
          // TODO(bradfordcsmith): The option to instrument for coverage only should belong to the
          //     runner, not the compiler.
          instrumentForCoverage();
        } else {
          stage1Passes();
          if (!hasErrors()) {
            stage2Passes();
          }
        }
        performPostCompilationTasks();
      }
    } finally {
      generateReport();
    }
    return getResult();
  }

  /**
   * Generates a report of all warnings and errors found during compilation to stderr.
   *
   * <p>Client code must call this method explicitly if it doesn't use one of the convenience
   * methods that do so automatically.
   * <p>Always call this method, even if the compiler throws an exception. The report will include
   * information about the exception.
   */
  public void generateReport() {
    Tracer t = newTracer("generateReport");
    errorManager.generateReport();
    stopTracer(t, "generateReport");
  }

  /**
   * Compiles a list of modules.
   *
   * <p>This is a convenience method to wrap up all the work of compilation, including
   * generating the error and warning report.
   *
   * <p>NOTE: All methods called here must be public, because client code must be able to replicate
   * and customize this.
   */
  public <T extends SourceFile> Result compileModules(
      List<T> externs, List<JSModule> modules, CompilerOptions options) {
    // The compile method should only be called once.
    checkState(jsRoot == null);

    try {
      initModules(externs, modules, options);
      if (options.printConfig) {
        printConfig(System.err);
      }
      if (!hasErrors()) {
        parseForCompilation();
      }
      if (!hasErrors()) {
        // TODO(bradfordcsmith): The option to instrument for coverage only should belong to the
        //     runner, not the compiler.
        if (options.getInstrumentForCoverageOnly()) {
          instrumentForCoverage();
        } else {
          stage1Passes();
          if (!hasErrors()) {
            stage2Passes();
          }
        }
        performPostCompilationTasks();
      }
    } finally {
      generateReport();
    }
    return getResult();
  }

  /**
   * Perform compiler passes for stage 1 of compilation.
   *
   * <p>Stage 1 consists primarily of error and type checking passes.
   *
   * <p>{@code parseForCompilation()} must be called before this method is called.
   *
   * <p>The caller is responsible for also calling {@code generateReport()} to generate a report of
   * warnings and errors to stderr. See the invocation in {@link #compile} for a good example.
   */
  public void stage1Passes() {
    checkState(
        inputs != null && !inputs.isEmpty(), "No inputs. Did you call init() or initModules()?");
    checkState(!hasErrors());
    checkState(!options.getInstrumentForCoverageOnly());
    runInCompilerThread(
        new Callable<Void>() {
          @Override
          public Void call() throws Exception {
            performChecksAndTranspilation();
            return null;
          }
        });
  }

  /**
   * Perform compiler passes for stage 2 of compilation.
   *
   * <p>Stage 2 consists primarily of optimization passes.
   *
   * <p>{@code stage1Passes()} must be called before this method is called.
   *
   * <p>The caller is responsible for also calling {@code generateReport()} to generate a report of
   * warnings and errors to stderr. See the invocation in {@link #compile} for a good example.
   */
  public void stage2Passes() {
    checkState(
        inputs != null && !inputs.isEmpty(), "No inputs. Did you call init() or initModules()?");
    checkState(!hasErrors());
    checkState(!options.getInstrumentForCoverageOnly());
    runInCompilerThread(
        new Callable<Void>() {
          @Override
          public Void call() throws Exception {
            if (options.shouldOptimize()) {
              performOptimizations();
            }
            return null;
          }
        });
  }

  /**
   * Disable threads. This is for clients that run on AppEngine and
   * don't have threads.
   */
  public void disableThreads() {
    compilerExecutor.disableThreads();
  }

  /**
   * Sets the timeout when Compiler is run in a thread
   * @param timeout seconds to wait before timeout
   */
  public void setTimeout(int timeout) {
    compilerExecutor.setTimeout(timeout);
  }

  /**
   * The primary purpose of this method is to run the provided code with a larger than standard
   * stack.
   */
  <T> T runInCompilerThread(Callable<T> callable) {
    return compilerExecutor.runInCompilerThread(
        callable, options != null && options.getTracerMode().isOn());
  }

  private void performChecksAndTranspilation() {
    if (options.skipNonTranspilationPasses) {
      // i.e. whitespace-only mode, which will not work with goog.module without:
      whitespaceOnlyPasses();
      if (options.needsTranspilationFrom(FeatureSet.ES6)) {
        transpileAndDontCheck();
      }
    } else {
      check(); // check() also includes transpilation
    }
  }

  /**
   * Performs all the bookkeeping required at the end of a compilation.
   *
   * <p>This method must be called if the compilation makes it as far as doing checks.
   * <p> DON'T call it if the compiler threw an exception.
   * <p> DO call it even when {@code hasErrors()} returns true.
   */
  public void performPostCompilationTasks() {
    runInCompilerThread(new Callable<Void>() {

      @Override
      public Void call() throws Exception {
        performPostCompilationTasksInternal();
        return null;
      }

    });
  }

  /**
   * Performs all the bookkeeping required at the end of a compilation.
   */
  private void performPostCompilationTasksInternal() {
    if (options.recordFunctionInformation) {
      recordFunctionInformation();
    }

    if (options.devMode == DevMode.START_AND_END) {
      runSanityCheck();
    }
    setProgress(1.0, "recordFunctionInformation");

    if (tracker != null) {
      tracker.outputTracerReport();
    }
  }

  /**
   * Instrument code for coverage.
   *
   * <p>{@code parseForCompilation()} must be called before this method is called.
   *
   * <p>The caller is responsible for also calling {@code generateReport()} to generate a report of
   * warnings and errors to stderr. See the invocation in {@link #compile} for a good example.
   *
   * <p>This method is mutually exclusive with stage1Passes() and stage2Passes().
   * Either call those two methods or this one, but not both.
   */
  public void instrumentForCoverage() {
    checkState(
        inputs != null && !inputs.isEmpty(), "No inputs. Did you call init() or initModules()?");
    checkState(!hasErrors());
    runInCompilerThread(
        new Callable<Void>() {
          @Override
          public Void call() throws Exception {
            checkState(options.getInstrumentForCoverageOnly());
            checkState(!hasErrors());
            instrumentForCoverageInternal(options.instrumentBranchCoverage);
            return null;
          }
        });
  }

  private void instrumentForCoverageInternal(boolean instrumentBranchCoverage) {
    Tracer tracer = newTracer("instrumentationPass");
    InstrumentOption instrumentOption = InstrumentOption.LINE_ONLY;
    if (instrumentBranchCoverage) {
      instrumentOption = InstrumentOption.BRANCH_ONLY;
    }
    process(new CoverageInstrumentationPass(this, CoverageReach.ALL, instrumentOption));
    stopTracer(tracer, "instrumentationPass");
  }

  /**
   * Parses input files in preparation for compilation.
   *
   * <p>Either {@code init()} or {@code initModules()} must be called first to set up the input
   * files to be read.
   * <p>TODO(bradfordcsmith): Rename this to parse()
   */
  public void parseForCompilation() {
    runInCompilerThread(
        new Callable<Void>() {
          @Override
          public Void call() throws Exception {
            parseForCompilationInternal();
            return null;
          }
        });
  }

  /**
   * Parses input files in preparation for compilation.
   *
   * <p>Either {@code init()} or {@code initModules()} must be called first to set up the input
   * files to be read.
   *
   * <p>TODO(bradfordcsmith): Rename this to parse()
   */
  private void parseForCompilationInternal() {
    setProgress(0.0, null);
    CompilerOptionsPreprocessor.preprocess(options);
    maybeSetTracker();
    parseInputs();
    // Guesstimate.
    setProgress(0.15, "parse");
  }

  /**
   * Parses input files without doing progress tracking that is part of a full compile.
   *
   * <p>Either {@code init()} or {@code initModules()} must be called first to set up the input
   * files to be read.
   * <p>TODO(bradfordcsmith): Rename this to parseIndependentOfCompilation() or similar.
   */
  public void parse() {
    parseInputs();
  }

  PassConfig getPassConfig() {
    if (passes == null) {
      passes = createPassConfigInternal();
    }
    return passes;
  }

  /**
   * Create the passes object. Clients should use setPassConfig instead of
   * overriding this.
   */
  PassConfig createPassConfigInternal() {
    return new DefaultPassConfig(options);
  }

  /**
   * @param passes The PassConfig to use with this Compiler.
   * @throws NullPointerException if passes is null
   * @throws IllegalStateException if this.passes has already been assigned
   */
  public void setPassConfig(PassConfig passes) {
    // Important to check for null because if setPassConfig(null) is
    // called before this.passes is set, getPassConfig() will create a
    // new PassConfig object and use that, which is probably not what
    // the client wanted since they probably meant to use their
    // own PassConfig object.
    checkNotNull(passes);
    checkState(this.passes == null, "setPassConfig was already called");
    this.passes = passes;
  }

  public void whitespaceOnlyPasses() {
    runCustomPasses(CustomPassExecutionTime.BEFORE_CHECKS);

    Tracer t = newTracer("runWhitespaceOnlyPasses");
    try {
      for (PassFactory pf : getPassConfig().getWhitespaceOnlyPasses()) {
        pf.create(this).process(externsRoot, jsRoot);
      }
    } finally {
      stopTracer(t, "runWhitespaceOnlyPasses");
    }
  }

  public void transpileAndDontCheck() {
    Tracer t = newTracer("runTranspileOnlyPasses");
    try {
      for (PassFactory pf : getPassConfig().getTranspileOnlyPasses()) {
        pf.create(this).process(externsRoot, jsRoot);
      }
    } finally {
      stopTracer(t, "runTranspileOnlyPasses");
    }
  }

  private PhaseOptimizer createPhaseOptimizer() {
    PhaseOptimizer phaseOptimizer = new PhaseOptimizer(this, tracker);
    if (options.devMode == DevMode.EVERY_PASS) {
      phaseOptimizer.setSanityCheck(sanityCheck);
    }
    if (options.getCheckDeterminism()) {
      phaseOptimizer.setPrintAstHashcodes(true);
    }
    return phaseOptimizer;
  }

  void check() {
    runCustomPasses(CustomPassExecutionTime.BEFORE_CHECKS);

    // We are currently only interested in check-passes for progress reporting
    // as it is used for IDEs, that's why the maximum progress is set to 1.0.
    phaseOptimizer = createPhaseOptimizer().withProgress(
        new PhaseOptimizer.ProgressRange(getProgress(), 1.0));
    phaseOptimizer.consume(getPassConfig().getChecks());
    phaseOptimizer.process(externsRoot, jsRoot);
    if (hasErrors()) {
      return;
    }

    runCustomPasses(CustomPassExecutionTime.BEFORE_OPTIMIZATIONS);
    phaseOptimizer = null;
  }

  @Override
  void setExternExports(String externExports) {
    this.externExports = externExports;
  }

  @Override
  void process(CompilerPass p) {
    p.process(externsRoot, jsRoot);
  }

  private final PassFactory sanityCheck =
      new PassFactory("sanityCheck", false) {
    @Override
    protected CompilerPass create(AbstractCompiler compiler) {
      return new SanityCheck(compiler);
    }
  };

  private void maybeSanityCheck() {
    if (options.devMode == DevMode.EVERY_PASS) {
      runSanityCheck();
    }
  }

  private void runSanityCheck() {
    sanityCheck.create(this).process(externsRoot, jsRoot);
  }

  /**
   * Runs custom passes that are designated to run at a particular time.
   */
  private void runCustomPasses(CustomPassExecutionTime executionTime) {
    if (options.customPasses != null) {
      Tracer t = newTracer("runCustomPasses");
      try {
        for (CompilerPass p : options.customPasses.get(executionTime)) {
          process(p);
        }
      } finally {
        stopTracer(t, "runCustomPasses");
      }
    }
  }

  private Tracer currentTracer = null;
  private String currentPassName = null;

  /**
   * Marks the beginning of a pass.
   */
  void startPass(String passName) {
    checkState(currentTracer == null);
    currentPassName = passName;
    currentTracer = newTracer(passName);
    beforePass(passName);
  }

  /**
   * Marks the end of a pass.
   */
  void endPass(String passName) {
    checkState(currentTracer != null, "Tracer should not be null at the end of a pass.");
    stopTracer(currentTracer, currentPassName);
    afterPass(passName);
    currentPassName = null;
    currentTracer = null;

    maybeSanityCheck();
  }

  @Override
  final void beforePass(String passName) {
    // does nothing for now
  }

  @Override
  final void afterPass(String passName) {
    if (options.printSourceAfterEachPass) {
      String currentJsSource = getCurrentJsSource();
      if (!currentJsSource.equals(this.lastJsSource)) {
        System.out.println();
        System.out.println("// " + passName + " yields:");
        System.out.println("// ************************************");
        System.out.println(currentJsSource);
        System.out.println("// ************************************");
        lastJsSource = currentJsSource;
      }
    }
  }

  final String getCurrentJsSource() {
    List<String> filenames = options.filesToPrintAfterEachPass;
    if (filenames.isEmpty()) {
      return toSource();
    } else {
      StringBuilder builder = new StringBuilder();
      for (String filename : filenames) {
        Node script = getScriptNode(filename);
        String source = script != null
            ? "// " + script.getSourceFileName() + "\n" + toSource(script)
            : "File '" + filename + "' not found";
        builder.append(source);
      }
      return builder.toString();
    }
  }

  @Override
  @Nullable
  final Node getScriptNode(String filename) {
    checkNotNull(filename);
    if (jsRoot == null) {
      return null;
    }
    for (Node file : jsRoot.children()) {
      if (file.getSourceFileName() != null && file.getSourceFileName().endsWith(filename)) {
        return file;
      }
    }
    return null;
  }

  /**
   * Returns a new tracer for the given pass name.
   */
  Tracer newTracer(String passName) {
    String comment = passName
        + (recentChange.hasCodeChanged() ? " on recently changed AST" : "");
    if (options.getTracerMode().isOn() && tracker != null) {
      tracker.recordPassStart(passName, true);
    }
    return new Tracer("Compiler", comment);
  }

  void stopTracer(Tracer t, String passName) {
    long result = t.stop();
    if (options.getTracerMode().isOn() && tracker != null) {
      tracker.recordPassStop(passName, result);
    }
  }

  /**
   * Returns the result of the compilation.
   */
  public Result getResult() {
    Set<SourceFile> transpiledFiles = new HashSet<>();
    if (jsRoot != null) {
      for (Node scriptNode : jsRoot.children()) {
        if (scriptNode.getBooleanProp(Node.TRANSPILED)) {
          transpiledFiles.add(getSourceFileByName(scriptNode.getSourceFileName()));
        }
      }
    }
    return new Result(getErrors(), getWarnings(), debugLog.toString(),
        this.variableMap, this.propertyMap,
        this.anonymousFunctionNameMap, this.stringMap, this.functionInformationMap,
        this.sourceMap, this.externExports, this.cssNames, this.idGeneratorMap, transpiledFiles);
  }

  /**
   * Returns the array of errors (never null).
   */
  public JSError[] getErrors() {
    if (errorManager == null) {
      return new JSError[] {};
    }
    return errorManager.getErrors();
  }

  /**
   * Returns the array of warnings (never null).
   */
  public JSError[] getWarnings() {
    if (errorManager == null) {
      return new JSError[] {};
    }
    return errorManager.getWarnings();
  }

  @Override
  public Node getRoot() {
    return externAndJsRoot;
  }

  @Override
  FeatureSet getFeatureSet() {
    return featureSet;
  }

  @Override
  void setFeatureSet(FeatureSet fs) {
    featureSet = fs;
  }

  /**
   * Creates a new id for making unique names.
   */
  private int nextUniqueNameId() {
    return uniqueNameId++;
  }

  /**
   * Resets the unique name id counter
   */
  @VisibleForTesting
  void resetUniqueNameId() {
    uniqueNameId = 0;
  }

  @Override
  Supplier<String> getUniqueNameIdSupplier() {
    return new Supplier<String>() {
      @Override
      public String get() {
        return String.valueOf(Compiler.this.nextUniqueNameId());
      }
    };
  }

  @Override
  boolean areNodesEqualForInlining(Node n1, Node n2) {
    if (options.shouldAmbiguateProperties() || options.shouldDisambiguateProperties()) {
      // The type based optimizations require that type information is preserved
      // during other optimizations.
      return n1.isEquivalentToTyped(n2);
    } else {
      return n1.isEquivalentTo(n2);
    }
  }

  //------------------------------------------------------------------------
  // Inputs
  //------------------------------------------------------------------------

  // TODO(nicksantos): Decide which parts of these belong in an AbstractCompiler
  // interface, and which ones should always be injected.

  @Override
  public CompilerInput getInput(InputId id) {
    // TODO(bradfordcsmith): Allowing null id is less ideal. Add checkNotNull(id) here and fix
    // call sites that break.
    if (id == null) {
      return null;
    }
    return inputsById.get(id);
  }

  /**
   * Removes an input file from AST.
   * @param id The id of the input to be removed.
   */
  protected void removeExternInput(InputId id) {
    CompilerInput input = getInput(id);
    if (input == null) {
      return;
    }
    checkState(input.isExtern(), "Not an extern input: %s", input.getName());
    inputsById.remove(id);
    externs.remove(input);
    Node root = input.getAstRoot(this);
    if (root != null) {
      root.detach();
    }
  }

  // Where to put a new synthetic externs file.
  private static enum SyntheticExternsPosition {
    START,
    END
  }

  CompilerInput newExternInput(String name, SyntheticExternsPosition pos) {
    SourceAst ast = new SyntheticAst(name);
    if (inputsById.containsKey(ast.getInputId())) {
      throw new IllegalArgumentException("Conflicting externs name: " + name);
    }
    CompilerInput input = new CompilerInput(ast, true);
    putCompilerInput(input.getInputId(), input);
    if (pos == SyntheticExternsPosition.START) {
      externsRoot.addChildToFront(ast.getAstRoot(this));
      externs.add(0, input);
    } else {
      externsRoot.addChildToBack(ast.getAstRoot(this));
      externs.add(input);
    }
    return input;
  }

  CompilerInput putCompilerInput(InputId id, CompilerInput input) {
    input.setCompiler(this);
    return inputsById.put(id, input);
  }

  /**
   * Replace a source input dynamically. Intended for incremental
   * re-compilation.
   *
   * If the new source input doesn't parse, then keep the old input
   * in the AST and return false.
   *
   * @return Whether the new AST was attached successfully.
   */
  boolean replaceIncrementalSourceAst(JsAst ast) {
    CompilerInput oldInput = getInput(ast.getInputId());
    checkNotNull(oldInput, "No input to replace: %s", ast.getInputId().getIdName());
    Node newRoot = ast.getAstRoot(this);
    if (newRoot == null) {
      return false;
    }

    Node oldRoot = oldInput.getAstRoot(this);
    if (oldRoot != null) {
      oldRoot.replaceWith(newRoot);
    } else {
      getRoot().getLastChild().addChildToBack(newRoot);
    }

    CompilerInput newInput = new CompilerInput(ast);
    putCompilerInput(ast.getInputId(), newInput);

    JSModule module = oldInput.getModule();
    if (module != null) {
      module.addAfter(newInput, oldInput);
      module.remove(oldInput);
    }

    // Verify the input id is set properly.
    checkState(newInput.getInputId().equals(oldInput.getInputId()));
    InputId inputIdOnAst = newInput.getAstRoot(this).getInputId();
    checkState(newInput.getInputId().equals(inputIdOnAst));

    inputs.remove(oldInput);
    return true;
  }

  /**
   * Add a new source input dynamically. Intended for incremental compilation.
   * <p>
   * If the new source input doesn't parse, it will not be added, and a false
   * will be returned.
   *
   * @param ast the JS Source to add.
   * @return true if the source was added successfully, false otherwise.
   * @throws IllegalStateException if an input for this ast already exists.
   */
  boolean addNewSourceAst(JsAst ast) {
    CompilerInput oldInput = getInput(ast.getInputId());
    if (oldInput != null) {
      throw new IllegalStateException(
          "Input already exists: " + ast.getInputId().getIdName());
    }
    Node newRoot = ast.getAstRoot(this);
    if (newRoot == null) {
      return false;
    }

    getRoot().getLastChild().addChildToBack(newRoot);

    CompilerInput newInput = new CompilerInput(ast);

    // TODO(tylerg): handle this for multiple modules at some point.
    if (moduleGraph == null && !modules.isEmpty()) {
      // singleton module
      modules.get(0).add(newInput);
    }

    putCompilerInput(ast.getInputId(), newInput);

    return true;
  }

  /**
   * The graph of the JS source modules.
   *
   * <p>Must return null if there are less than 2 modules,
   * because we use this as a signal for which passes to run.
   * TODO(bradfordcsmith): Just check for a single module instead of null.
   */
  @Override
  JSModuleGraph getModuleGraph() {
    if (moduleGraph != null && modules.size() > 1) {
      return moduleGraph;
    } else {
      return null;
    }
  }

  /**
   * Gets the list of modules.
   */
  public List<JSModule> getModules() {
    return modules;
  }

  /**
   * Gets a module graph. This will always return a module graph, even
   * in the degenerate case when there's only one module.
   */
  JSModuleGraph getDegenerateModuleGraph() {
    return moduleGraph;
  }

  @Override
  public TypeIRegistry getTypeIRegistry() {
    switch (mostRecentTypechecker) {
      case NONE:
        // Even in compiles where typechecking is not enabled, some passes ask for the
        // type registry, eg, GatherExternProperties does. Also, in CheckAccessControls,
        // the constructor asks for a type registry, and this may happen before type checking
        // runs. So, in the NONE case, if NTI is enabled, return a new registry, since NTI is
        // the relevant type checker. If NTI is not enabled, return an old registry.
        return options.getNewTypeInference() ? getGlobalTypeInfo() : getTypeRegistry();
      case OTI:
        return getTypeRegistry();
      case NTI:
        return getGlobalTypeInfo();
      default:
        throw new RuntimeException("Unhandled typechecker " + mostRecentTypechecker);
    }
  }

  @Override
  public void clearTypeIRegistry() {
    switch (mostRecentTypechecker) {
      case OTI:
        typeRegistry = null;
        return;
      case NTI:
        globalTypeInfo = null;
        return;
      case NONE:
        return;
      default:
        throw new RuntimeException("Unhandled typechecker " + mostRecentTypechecker);
    }
  }

  @Override
  public JSTypeRegistry getTypeRegistry() {
    if (typeRegistry == null) {
      typeRegistry = new JSTypeRegistry(oldErrorReporter, forwardDeclaredTypes);
    }
    return typeRegistry;
  }

  @Override
  void forwardDeclareType(String typeName) {
    if (options.allowUnfulfilledForwardDeclarations()) {
      forwardDeclaredTypes.add(typeName);
    }
  }

  @Override
  void setMostRecentTypechecker(MostRecentTypechecker lastRun) {
    this.mostRecentTypechecker = lastRun;
  }

  @Override
  MostRecentTypechecker getMostRecentTypechecker() {
    return this.mostRecentTypechecker;
  }

  @Override
  // Only used by jsdev
  public MemoizedTypedScopeCreator getTypedScopeCreator() {
    return getPassConfig().getTypedScopeCreator();
  }

  @Override
  IncrementalScopeCreator getScopeCreator() {
    return this.scopeCreator;
  }

  @Override
  void putScopeCreator(IncrementalScopeCreator creator) {
    this.scopeCreator = creator;
  }

  @SuppressWarnings("unchecked")
  DefaultPassConfig ensureDefaultPassConfig() {
    PassConfig passes = getPassConfig().getBasePassConfig();
    checkState(
        passes instanceof DefaultPassConfig,
        "PassConfigs must eventually delegate to the DefaultPassConfig");
    return (DefaultPassConfig) passes;
  }

  public SymbolTable buildKnownSymbolTable() {
    SymbolTable symbolTable = new SymbolTable(this, getTypeRegistry());

    MemoizedTypedScopeCreator typedScopeCreator = getTypedScopeCreator();
    if (typedScopeCreator != null) {
      symbolTable.addScopes(typedScopeCreator.getAllMemoizedScopes());
      symbolTable.addSymbolsFrom(typedScopeCreator);
    } else {
      symbolTable.findScopes(externsRoot, jsRoot);
    }

    GlobalNamespace globalNamespace =
        ensureDefaultPassConfig().getGlobalNamespace();
    if (globalNamespace != null) {
      symbolTable.addSymbolsFrom(globalNamespace);
    }

    ReferenceCollectingCallback refCollector =
        new ReferenceCollectingCallback(
            this,
            ReferenceCollectingCallback.DO_NOTHING_BEHAVIOR,
            SyntacticScopeCreator.makeUntyped(this));
    refCollector.process(getRoot());
    symbolTable.addSymbolsFrom(refCollector);

    PreprocessorSymbolTable preprocessorSymbolTable =
        ensureDefaultPassConfig().getPreprocessorSymbolTable();
    if (preprocessorSymbolTable != null) {
      symbolTable.addSymbolsFrom(preprocessorSymbolTable);
    }

    symbolTable.fillNamespaceReferences();
    symbolTable.fillPropertyScopes();
    symbolTable.fillThisReferences(externsRoot, jsRoot);
    symbolTable.fillPropertySymbols(externsRoot, jsRoot);
    symbolTable.fillJSDocInfo(externsRoot, jsRoot);
    symbolTable.fillSymbolVisibility(externsRoot, jsRoot);
    symbolTable.removeGeneratedSymbols();

    return symbolTable;
  }

  @Override
  public TypedScope getTopScope() {
    return getPassConfig().getTopScope();
  }

  @Override
  public ReverseAbstractInterpreter getReverseAbstractInterpreter() {
    if (abstractInterpreter == null) {
      ChainableReverseAbstractInterpreter interpreter =
          new SemanticReverseAbstractInterpreter(getTypeRegistry());
      if (options.closurePass) {
        interpreter = new ClosureReverseAbstractInterpreter(getTypeRegistry())
            .append(interpreter).getFirst();
      }
      abstractInterpreter = interpreter;
    }
    return abstractInterpreter;
  }

  @Override
  // Only used by passes in the old type checker.
  TypeValidator getTypeValidator() {
    if (typeValidator == null) {
      typeValidator = new TypeValidator(this);
    }
    return typeValidator;
  }

  @Override
  Iterable<TypeMismatch> getTypeMismatches() {
    switch (this.mostRecentTypechecker) {
      case OTI:
        return getTypeValidator().getMismatches();
      case NTI:
        return getGlobalTypeInfo().getMismatches();
      default:
        throw new RuntimeException("Can't ask for type mismatches before type checking.");
    }
  }

  @Override
  Iterable<TypeMismatch> getImplicitInterfaceUses() {
    switch (this.mostRecentTypechecker) {
      case OTI:
        return getTypeValidator().getImplicitInterfaceUses();
      case NTI:
        return getGlobalTypeInfo().getImplicitInterfaceUses();
      default:
        throw new RuntimeException("Can't ask for type mismatches before type checking.");
    }
  }

  @Override
  GlobalTypeInfo getGlobalTypeInfo() {
    if (this.globalTypeInfo == null) {
      this.globalTypeInfo = new GlobalTypeInfo(this, forwardDeclaredTypes);
    }
    return this.globalTypeInfo;
  }

  @Override
  DefinitionUseSiteFinder getDefinitionFinder() {
    return this.defFinder;
  }

  @Override
  void setDefinitionFinder(DefinitionUseSiteFinder defFinder) {
    this.defFinder = defFinder;
  }

  public void maybeSetTracker() {
    if (options.getTracerMode().isOn()) {
      PrintStream tracerOutput =
          options.getTracerOutput() == null ? this.outStream : options.getTracerOutput();
      tracker = new PerformanceTracker(externsRoot, jsRoot, options.getTracerMode(), tracerOutput);
      addChangeHandler(tracker.getCodeChangeHandler());
    }
  }

  //------------------------------------------------------------------------
  // Parsing
  //------------------------------------------------------------------------

  /**
   * Parses the externs and main inputs.
   *
   * @return A synthetic root node whose two children are the externs root
   *     and the main root
   */
  Node parseInputs() {
    boolean devMode = options.devMode != DevMode.OFF;

    // If old roots exist (we are parsing a second time), detach each of the
    // individual file parse trees.
    externsRoot.detachChildren();
    jsRoot.detachChildren();

    Tracer tracer = newTracer(PassNames.PARSE_INPUTS);
    beforePass(PassNames.PARSE_INPUTS);

    try {
      // Parse externs sources.
      if (options.numParallelThreads > 1) {
        new PrebuildAst(this, options.numParallelThreads).prebuild(externs);
      }
      for (CompilerInput input : externs) {
        Node n = input.getAstRoot(this);
        if (hasErrors()) {
          return null;
        }
        externsRoot.addChildToBack(n);
      }

      if (options.needsTranspilationFrom(FeatureSet.ES6_MODULES)
          || options.transformAMDToCJSModules
          || options.processCommonJSModules) {

        this.moduleLoader =
            new ModuleLoader(
                this,
                options.moduleRoots,
                inputs,
                ModuleLoader.PathResolver.RELATIVE,
                options.moduleResolutionMode,
                inputPathByWebpackId);

        if (options.moduleResolutionMode == ModuleLoader.ResolutionMode.NODE) {
          // processJsonInputs requires a module loader to already be defined
          // so we redefine it afterwards with the package.json inputs
          this.moduleLoader =
              new ModuleLoader(
                  this,
                  options.moduleRoots,
                  inputs,
                  ModuleLoader.PathResolver.RELATIVE,
                  options.moduleResolutionMode,
                  processJsonInputs(inputs));
        }

        if (options.getLanguageIn().toFeatureSet().has(Feature.MODULES)) {
          parsePotentialModules(inputs);
        }

        // Modules inferred in ProcessCommonJS pass.
        if (options.transformAMDToCJSModules || options.processCommonJSModules) {
          processAMDAndCommonJSModules();
        }

        // Build a map of module identifiers for any input which provides no namespace.
        // These files could be imported modules which have no exports, but do have side effects.
        Map<String, CompilerInput> inputModuleIdentifiers = new HashMap<>();
        for (CompilerInput input : inputs) {
          if (input.getKnownProvides().isEmpty()) {
            ModuleLoader.ModulePath modPath =
                moduleLoader.resolve(input.getSourceFile().getOriginalPath());
            inputModuleIdentifiers.put(modPath.toModuleName(), input);
          }
        }

        // Find out if any input attempted to import a module that had no exports.
        // In this case we must force module rewriting to occur on the imported file
        Map<String, CompilerInput> inputsToRewrite = new HashMap<>();
        for (CompilerInput input : inputs) {
          for (String require : input.getKnownRequires()) {
            if (inputModuleIdentifiers.containsKey(require)
                && !inputsToRewrite.containsKey(require)) {
              inputsToRewrite.put(require, inputModuleIdentifiers.get(require));
            }
          }
        }

        if (!inputsToRewrite.isEmpty()) {
          forceToEs6Modules(inputsToRewrite.values());
        }
      } else {
        // Use an empty module loader if we're not actually dealing with modules.
        this.moduleLoader = ModuleLoader.EMPTY;
      }

      orderInputs();

      // If in IDE mode, we ignore the error and keep going.
      if (hasErrors()) {
        return null;
      }

      // Build the AST.
      if (options.numParallelThreads > 1) {
        new PrebuildAst(this, options.numParallelThreads).prebuild(inputs);
      }

      for (CompilerInput input : inputs) {
        Node n = input.getAstRoot(this);
        if (n == null) {
          continue;
        }

        if (devMode) {
          runSanityCheck();
          if (hasErrors()) {
            return null;
          }
        }

        // TODO(johnlenz): we shouldn't need to check both isExternExportsEnabled and
        // externExportsPath.
        if (options.sourceMapOutputPath != null
            || options.isExternExportsEnabled()
            || options.externExportsPath != null
            || !options.replaceStringsFunctionDescriptions.isEmpty()) {

          // Annotate the nodes in the tree with information from the
          // input file. This information is used to construct the SourceMap.
          SourceInformationAnnotator sia =
              new SourceInformationAnnotator(
                  input.getName(), options.devMode != DevMode.OFF);
          NodeTraversal.traverseEs6(this, n, sia);
        }

        jsRoot.addChildToBack(n);
      }

      if (hasErrors()) {
        return null;
      }
      return externAndJsRoot;
    } finally {
      afterPass(PassNames.PARSE_INPUTS);
      stopTracer(tracer, PassNames.PARSE_INPUTS);
    }
  }

  void orderInputsWithLargeStack() {
    runInCompilerThread(new Callable<Void>() {
      @Override
      public Void call() throws Exception {
        Tracer tracer = newTracer("orderInputsWithLargeStack");
        try {
          orderInputs();
        } finally {
          stopTracer(tracer, "orderInputsWithLargeStack");
        }
        return null;
      }
    });
  }

  void orderInputs() {
    hoistUnorderedExterns();
    // Check if the sources need to be re-ordered.
    boolean staleInputs = false;
    if (options.dependencyOptions.needsManagement()) {
      for (CompilerInput input : inputs) {
        // Forward-declare all the provided types, so that they
        // are not flagged even if they are dropped from the process.
        for (String provide : input.getProvides()) {
          forwardDeclareType(provide);
        }
      }

      try {
        inputs = getDegenerateModuleGraph().manageDependencies(options.dependencyOptions, inputs);
        staleInputs = true;
      } catch (MissingProvideException e) {
        report(JSError.make(
            MISSING_ENTRY_ERROR, e.getMessage()));
      } catch (JSModuleGraph.MissingModuleException e) {
        report(JSError.make(
            MISSING_MODULE_ERROR, e.getMessage()));
      }
    }

    if (options.dependencyOptions.needsManagement() && options.allowGoogProvideInExterns()) {
      hoistAllExterns();
    }

    hoistNoCompileFiles();

    if (staleInputs) {
      repartitionInputs();
    }
  }

  /**
   * Hoists inputs with the @externs annotation and no provides or requires into the externs list.
   */
  void hoistUnorderedExterns() {
    boolean staleInputs = false;
    for (CompilerInput input : inputs) {
      if (options.dependencyOptions.needsManagement()) {
        // If we're doing scanning dependency info anyway, use that
        // information to skip sources that obviously aren't externs.
        if (!input.getProvides().isEmpty() || !input.getRequires().isEmpty()) {
          continue;
        }
      }

      if (hoistIfExtern(input)) {
        staleInputs = true;
      }
    }

    if (staleInputs) {
      repartitionInputs();
    }
  }

  /**
   * Hoists inputs with the @externs annotation into the externs list.
   */
  void hoistAllExterns() {
    boolean staleInputs = false;
    for (CompilerInput input : inputs) {
      if (hoistIfExtern(input)) {
        staleInputs = true;
      }
    }
    if (staleInputs) {
      repartitionInputs();
    }
  }

  /**
   * Hoists a compiler input to externs if it contains the @externs annotation.
   * Return whether or not the given input was hoisted.
   */
  private boolean hoistIfExtern(CompilerInput input) {
    Node n = input.getAstRoot(this);

    // Inputs can have a null AST on a parse error.
    if (n == null) {
      return false;
    }

    JSDocInfo info = n.getJSDocInfo();
    if (info != null && info.isExterns()) {
      // If the input file is explicitly marked as an externs file, then move it out of the main
      // JS root and put it with the other externs.
      externsRoot.addChildToBack(n);
      input.setIsExtern(true);

      input.getModule().remove(input);

      externs.add(input);
      return true;
    }
    return false;
  }

  /**
   * Hoists inputs with the @nocompile annotation out of the inputs.
   */
  void hoistNoCompileFiles() {
    boolean staleInputs = false;
    for (CompilerInput input : inputs) {
      Node n = input.getAstRoot(this);

      // Inputs can have a null AST on a parse error.
      if (n == null) {
        continue;
      }

      JSDocInfo info = n.getJSDocInfo();
      if (info != null && info.isNoCompile()) {
        input.getModule().remove(input);
        staleInputs = true;
      }
    }

    if (staleInputs) {
      repartitionInputs();
    }
  }

  private void repartitionInputs() {
    fillEmptyModules(modules);
    rebuildInputsFromModules();
  }

  /**
   * Transforms JSON files to a module export that closure compiler can process and keeps track of
   * any "main" entries in package.json files.
   */
  Map<String, String> processJsonInputs(List<CompilerInput> inputsToProcess) {
    RewriteJsonToModule rewriteJson = new RewriteJsonToModule(this);
    for (CompilerInput input : inputsToProcess) {
      if (!input.getSourceFile().getOriginalPath().endsWith(".json")) {
        continue;
      }

      input.setCompiler(this);
      try {
        // JSON objects need wrapped in parens to parse properly
        input.getSourceFile().setCode("(" + input.getSourceFile().getCode() + ")");
      } catch (IOException e) {
        continue;
      }

      Node root = input.getAstRoot(this);
      if (root == null) {
        continue;
      }
      rewriteJson.process(null, root);
    }
    return rewriteJson.getPackageJsonMainEntries();
  }

  void forceToEs6Modules(Collection<CompilerInput> inputsToProcess) {
    for (CompilerInput input : inputsToProcess) {
      input.setCompiler(this);
      input.addProvide(input.getPath().toModuleName());
      Node root = input.getAstRoot(this);
      if (root == null) {
        continue;
      }
      Es6RewriteModules moduleRewriter = new Es6RewriteModules(this);
      moduleRewriter.forceToEs6Module(root);
    }
  }

  private List<CompilerInput> parsePotentialModules(List<CompilerInput> inputsToProcess) {
    List<CompilerInput> filteredInputs = new ArrayList<>();
    for (CompilerInput input : inputsToProcess) {
      // Only process files that are detected as ES6 modules
      if (!options.dependencyOptions.shouldPruneDependencies()
          || !JsFileParser.isSupported()
          || "es6".equals(input.getLoadFlags().get("module"))) {
        filteredInputs.add(input);
      }
    }
    if (options.numParallelThreads > 1) {
      new PrebuildAst(this, options.numParallelThreads).prebuild(filteredInputs);
    }
    for (CompilerInput input : filteredInputs) {
      input.setCompiler(this);
      // Call getRequires to force regex-based dependency parsing to happen.
      input.getRequires();
    }
    return filteredInputs;
  }

  /**
   * Transforms AMD and CJS modules to something closure compiler can
   * process and creates JSModules and the corresponding dependency tree
   * on the way.
   */
  void processAMDAndCommonJSModules() {
    for (CompilerInput input : inputs) {
      input.setCompiler(this);
      Node root = input.getAstRoot(this);
      if (root == null) {
        continue;
      }
      if (options.transformAMDToCJSModules) {
        new TransformAMDToCJSModule(this).process(null, root);
      }
      if (options.processCommonJSModules) {
        ProcessCommonJSModules cjs = new ProcessCommonJSModules(this, true);
        cjs.process(null, root);
      }
    }
  }

  public Node parse(SourceFile file) {
    initCompilerOptionsIfTesting();
    addToDebugLog("Parsing: " + file.getName());
    return new JsAst(file).getAstRoot(this);
  }



  /**
   * Allow subclasses to override the default CompileOptions object.
   */
  protected CompilerOptions newCompilerOptions() {
    return new CompilerOptions();
  }

  void initCompilerOptionsIfTesting() {
    if (options == null) {
      // initialization for tests that don't initialize the compiler
      // by the normal mechanisms.
      initOptions(newCompilerOptions());
    }
  }

  private int syntheticCodeId = 0;

  @Override
  Node parseSyntheticCode(String js) {
    return parseSyntheticCode(" [synthetic:" + (++syntheticCodeId) + "] ", js);
  }

  @Override
  Node parseSyntheticCode(String fileName, String js) {
    initCompilerOptionsIfTesting();
    SourceFile source = SourceFile.fromCode(fileName, js);
    addFilesToSourceMap(ImmutableList.of(source));
    return parseCodeHelper(source);
  }

  @Override
  @VisibleForTesting
  Node parseTestCode(String js) {
    initCompilerOptionsIfTesting();
    initBasedOnOptions();
    return parseCodeHelper(SourceFile.fromCode("[testcode]", js));
  }

  private Node parseCodeHelper(SourceFile src) {
    CompilerInput input = new CompilerInput(src);
    putCompilerInput(input.getInputId(), input);
    return input.getAstRoot(this);
  }

  @Override
  ErrorReporter getDefaultErrorReporter() {
    return oldErrorReporter;
  }

  //------------------------------------------------------------------------
  // Convert back to source code
  //------------------------------------------------------------------------

  /**
   * Converts the main parse tree back to JS code.
   */
  @Override
  public String toSource() {
    return runInCompilerThread(new Callable<String>() {
      @Override
      public String call() throws Exception {
        Tracer tracer = newTracer("toSource");
        try {
          CodeBuilder cb = new CodeBuilder();
          if (jsRoot != null) {
            int i = 0;
            for (Node scriptNode = jsRoot.getFirstChild();
                 scriptNode != null;
                 scriptNode = scriptNode.getNext()) {
              toSource(cb, i++, scriptNode);
            }
          }
          return cb.toString();
        } finally {
          stopTracer(tracer, "toSource");
        }
      }
    });
  }

  /**
   * Converts the parse tree for each input back to JS code.
   */
  public String[] toSourceArray() {
    return runInCompilerThread(new Callable<String[]>() {
      @Override
      public String[] call() throws Exception {
        Tracer tracer = newTracer("toSourceArray");
        try {
          int numInputs = inputs.size();
          String[] sources = new String[numInputs];
          CodeBuilder cb = new CodeBuilder();
          for (int i = 0; i < numInputs; i++) {
            Node scriptNode = inputs.get(i).getAstRoot(Compiler.this);
            cb.reset();
            toSource(cb, i, scriptNode);
            sources[i] = cb.toString();
          }
          return sources;
        } finally {
          stopTracer(tracer, "toSourceArray");
        }
      }
    });
  }

  /**
   * Converts the parse tree for a module back to JS code.
   */
  public String toSource(final JSModule module) {
    return runInCompilerThread(new Callable<String>() {
      @Override
      public String call() throws Exception {
        List<CompilerInput> inputs = module.getInputs();
        int numInputs = inputs.size();
        if (numInputs == 0) {
          return "";
        }
        CodeBuilder cb = new CodeBuilder();
        for (int i = 0; i < numInputs; i++) {
          Node scriptNode = inputs.get(i).getAstRoot(Compiler.this);
          if (scriptNode == null) {
            throw new IllegalArgumentException(
                "Bad module: " + module.getName());
          }
          toSource(cb, i, scriptNode);
        }
        return cb.toString();
      }
    });
  }


  /**
   * Converts the parse tree for each input in a module back to JS code.
   */
  public String[] toSourceArray(final JSModule module) {
    return runInCompilerThread(new Callable<String[]>() {
      @Override
      public String[] call() throws Exception {
        List<CompilerInput> inputs = module.getInputs();
        int numInputs = inputs.size();
        if (numInputs == 0) {
          return new String[0];
        }

        String[] sources = new String[numInputs];
        CodeBuilder cb = new CodeBuilder();
        for (int i = 0; i < numInputs; i++) {
          Node scriptNode = inputs.get(i).getAstRoot(Compiler.this);
          if (scriptNode == null) {
            throw new IllegalArgumentException(
                "Bad module input: " + inputs.get(i).getName());
          }

          cb.reset();
          toSource(cb, i, scriptNode);
          sources[i] = cb.toString();
        }
        return sources;
      }
    });
  }

  /**
   * Writes out JS code from a root node. If printing input delimiters, this
   * method will attach a comment to the start of the text indicating which
   * input the output derived from. If there were any preserve annotations
   * within the root's source, they will also be printed in a block comment
   * at the beginning of the output.
   */
  public void toSource(final CodeBuilder cb,
                       final int inputSeqNum,
                       final Node root) {
    runInCompilerThread(
        new Callable<Void>() {
          @Override
          public Void call() throws Exception {
            if (options.printInputDelimiter) {
              if ((cb.getLength() > 0) && !cb.endsWith("\n")) {
                cb.append("\n"); // Make sure that the label starts on a new line
              }
              checkState(root.isScript());

              String delimiter = options.inputDelimiter;

              String inputName = root.getInputId().getIdName();
              String sourceName = root.getSourceFileName();
              checkState(sourceName != null);
              checkState(!sourceName.isEmpty());

              delimiter =
                  delimiter
                      .replace("%name%", Matcher.quoteReplacement(inputName))
                      .replace("%num%", String.valueOf(inputSeqNum))
                      .replace("%n%", "\n");

              cb.append(delimiter).append("\n");
            }
            if (root.getJSDocInfo() != null) {
              String license = root.getJSDocInfo().getLicense();
              if (license != null && cb.addLicense(license)) {
                cb.append("/*\n").append(license).append("*/\n");
              }
            }

            // If there is a valid source map, then indicate to it that the current
            // root node's mappings are offset by the given string builder buffer.
            if (options.sourceMapOutputPath != null) {
              sourceMap.setStartingPosition(cb.getLineIndex(), cb.getColumnIndex());
            }

            // if LanguageMode is strict, only print 'use strict'
            // for the first input file
            String code = toSource(root, sourceMap, inputSeqNum == 0);
            if (!code.isEmpty()) {
              cb.append(code);

              // In order to avoid parse ambiguity when files are concatenated
              // together, all files should end in a semi-colon. Do a quick
              // heuristic check if there's an obvious semi-colon already there.
              int length = code.length();
              char lastChar = code.charAt(length - 1);
              char secondLastChar = length >= 2 ? code.charAt(length - 2) : '\0';
              boolean hasSemiColon = lastChar == ';' || (lastChar == '\n' && secondLastChar == ';');
              if (!hasSemiColon) {
                cb.append(";");
              }
            }
            return null;
          }
        });
  }

  /**
   * Generates JavaScript source code for an AST, doesn't generate source
   * map info.
   */
  @Override
  public String toSource(Node n) {
    initCompilerOptionsIfTesting();
    return toSource(n, null, true);
  }

  /**
   * Generates JavaScript source code for an AST.
   */
  private String toSource(Node n, SourceMap sourceMap, boolean firstOutput) {
    CodePrinter.Builder builder = new CodePrinter.Builder(n);
    builder.setTypeRegistry(getTypeIRegistry());
    builder.setCompilerOptions(options);
    builder.setSourceMap(sourceMap);
    builder.setTagAsExterns(firstOutput && options.shouldGenerateTypedExterns());
    builder.setTagAsStrict(firstOutput && options.shouldEmitUseStrict());
    return builder.build();
  }

  /**
   * Stores a buffer of text to which more can be appended.  This is just like a
   * StringBuilder except that we also track the number of lines.
   */
  public static class CodeBuilder {
    private final StringBuilder sb = new StringBuilder();
    private int lineCount = 0;
    private int colCount = 0;
    private final Set<String> uniqueLicenses = new HashSet<>();

    /** Removes all text, but leaves the line count unchanged. */
    void reset() {
      sb.setLength(0);
    }

    /** Appends the given string to the text buffer. */
    CodeBuilder append(String str) {
      sb.append(str);

      // Adjust the line and column information for the new text.
      int index = -1;
      int lastIndex = index;
      while ((index = str.indexOf('\n', index + 1)) >= 0) {
        ++lineCount;
        lastIndex = index;
      }

      if (lastIndex == -1) {
        // No new lines, append the new characters added.
        colCount += str.length();
      } else {
        colCount = str.length() - (lastIndex + 1);
      }

      return this;
    }

    /** Returns all text in the text buffer. */
    @Override
    public String toString() {
      return sb.toString();
    }

    /** Returns the length of the text buffer. */
    public int getLength() {
      return sb.length();
    }

    /** Returns the (zero-based) index of the last line in the text buffer. */
    int getLineIndex() {
      return lineCount;
    }

    /** Returns the (zero-based) index of the last column in the text buffer. */
    int getColumnIndex() {
      return colCount;
    }

    /** Determines whether the text ends with the given suffix. */
    boolean endsWith(String suffix) {
      return (sb.length() > suffix.length())
          && suffix.equals(sb.substring(sb.length() - suffix.length()));
    }

    /** Adds a license and returns whether it is unique (has yet to be encountered). */
    boolean addLicense(String license) {
      return uniqueLicenses.add(license);
    }
  }

  //------------------------------------------------------------------------
  // Optimizations
  //------------------------------------------------------------------------

  void performOptimizations() {
    checkState(options.shouldOptimize());
    List<PassFactory> optimizations = getPassConfig().getOptimizations();
    if (optimizations.isEmpty()) {
      return;
    }

    phaseOptimizer = createPhaseOptimizer();
    phaseOptimizer.consume(optimizations);
    phaseOptimizer.process(externsRoot, jsRoot);
    phaseOptimizer = null;
  }

  @Override
  void setCssRenamingMap(CssRenamingMap map) {
    options.cssRenamingMap = map;
  }

  @Override
  CssRenamingMap getCssRenamingMap() {
    return options.cssRenamingMap;
  }

  /** Control Flow Analysis. */
  ControlFlowGraph<Node> computeCFG() {
    logger.fine("Computing Control Flow Graph");
    Tracer tracer = newTracer("computeCFG");
    ControlFlowAnalysis cfa = new ControlFlowAnalysis(this, true, false);
    process(cfa);
    stopTracer(tracer, "computeCFG");
    return cfa.getCfg();
  }

  @Override
  void prepareAst(Node root) {
    CompilerPass pass = new PrepareAst(this);
    pass.process(null, root);
  }

  void recordFunctionInformation() {
    logger.fine("Recording function information");
    startPass("recordFunctionInformation");
    RecordFunctionInformation recordFunctionInfoPass =
        new RecordFunctionInformation(this, this.functionNames);
    process(recordFunctionInfoPass);
    functionInformationMap = recordFunctionInfoPass.getMap();
    endPass("recordFunctionInformation");
  }

  protected final RecentChange recentChange = new RecentChange();
  private final List<CodeChangeHandler> codeChangeHandlers = new ArrayList<>();
  private final Map<Class<?>, IndexProvider<?>> indexProvidersByType =
      new LinkedHashMap<>();

  /** Name of the synthetic input that holds synthesized externs. */
  static final String SYNTHETIC_EXTERNS = "{SyntheticVarsDeclar}";

  /**
   * Name of the synthetic input that holds synthesized externs which
   * must be at the end of the externs AST.
   */
  static final String SYNTHETIC_EXTERNS_AT_END = "{SyntheticVarsAtEnd}";

  private CompilerInput synthesizedExternsInput = null;
  private CompilerInput synthesizedExternsInputAtEnd = null;

  private ImmutableMap<String, Node> defaultDefineValues = ImmutableMap.of();

  @Override
  void addChangeHandler(CodeChangeHandler handler) {
    codeChangeHandlers.add(handler);
  }

  @Override
  void removeChangeHandler(CodeChangeHandler handler) {
    codeChangeHandlers.remove(handler);
  }

  @Override
  void addIndexProvider(IndexProvider<?> indexProvider) {
    Class<?> type = indexProvider.getType();
    if (indexProvidersByType.put(type, indexProvider) != null) {
      throw new IllegalStateException(
          "A provider is already registered for index of type " + type.getSimpleName());
    }
  }

  @SuppressWarnings("unchecked")
  @Override
  <T> T getIndex(Class<T> key) {
    IndexProvider<T> indexProvider = (IndexProvider<T>) indexProvidersByType.get(key);
    if (indexProvider == null) {
      return null;
    }
    return indexProvider.get();
  }

  Node getExternsRoot() {
    return externsRoot;
  }

  @Override
  Node getJsRoot() {
    return jsRoot;
  }

  /**
   * Some tests don't want to call the compiler "wholesale," they may not want
   * to call check and/or optimize. With this method, tests can execute custom
   * optimization loops.
   */
  @VisibleForTesting
  void setPhaseOptimizer(PhaseOptimizer po) {
    this.phaseOptimizer = po;
  }

  @Override
  public int getChangeStamp() {
    return changeStamp;
  }

  @Override
  List<Node> getChangedScopeNodesForPass(String passName) {
    List<Node> changedScopeNodes = changeTimeline.getSince(passName);
    changeTimeline.mark(passName);
    return changedScopeNodes;
  }

  @Override
  List<Node> getDeletedScopeNodesForPass(String passName) {
    List<Node> deletedScopeNodes = deleteTimeline.getSince(passName);
    deleteTimeline.mark(passName);
    return deletedScopeNodes;
  }

  @Override
  public void incrementChangeStamp() {
    changeStamp++;
  }

  @Override
  void setChangeScope(Node newChangeScopeRoot) {
    currentChangeScope = newChangeScopeRoot;
  }

  private Node getChangeScopeForNode(Node n) {
    /**
     * Compiler change reporting usually occurs after the AST change has already occurred. In the
     * case of node removals those nodes are already removed from the tree and so have no parent
     * chain to walk. In these situations changes are reported instead against what (used to be)
     * their parent. If that parent is itself a script node then it's important to be able to
     * recognize it as the enclosing scope without first stepping to its parent as well.
     */
    if (n.isScript()) {
      return n;
    }

    Node enclosingScopeNode = NodeUtil.getEnclosingChangeScopeRoot(n.getParent());
    if (enclosingScopeNode == null) {
      throw new IllegalStateException(
          "An enclosing scope is required for change reports but node " + n + " doesn't have one.");
    }
    return enclosingScopeNode;
  }

  private void recordChange(Node n) {
    if (n.isDeleted()) {
      // Some complicated passes (like SmartNameRemoval) might both change and delete a scope in
      // the same pass, and they might even perform the change after the deletion because of
      // internal queueing. Just ignore the spurious attempt to mark changed after already marking
      // deleted. There's no danger of deleted nodes persisting in the AST since this is enforced
      // separately in ChangeVerifier.
      return;
    }

    n.setChangeTime(changeStamp);
    // Every code change happens at a different time
    changeStamp++;
    changeTimeline.add(n);
  }

  @Override
  boolean hasScopeChanged(Node n) {
    if (phaseOptimizer == null) {
      return true;
    }
    return phaseOptimizer.hasScopeChanged(n);
  }

  /**
   * @deprecated
   * Use #reportChangeToEnclosingScope or NodeTraversal#reportCodeChange instead
   */
  @Deprecated
  @Override
  public void reportCodeChange() {
    // TODO(johnlenz): if this is called with a null scope we need to invalidate everything
    // but this isn't done, so we need to make this illegal or record this as having
    // invalidated everything.
    if (currentChangeScope != null) {
      checkState(currentChangeScope.isScript() || currentChangeScope.isFunction());
      recordChange(currentChangeScope);
    }
    notifyChangeHandlers();
  }

  @Override
  public void reportChangeToChangeScope(Node changeScopeRoot) {
    checkState(changeScopeRoot.isScript() || changeScopeRoot.isFunction());
    recordChange(changeScopeRoot);
    notifyChangeHandlers();
  }

  @Override
  public void reportFunctionDeleted(Node n) {
    checkState(n.isFunction());
    n.setDeleted(true);
    changeTimeline.remove(n);
    deleteTimeline.add(n);
  }

  @Override
  public void reportChangeToEnclosingScope(Node n) {
    recordChange(getChangeScopeForNode(n));
    notifyChangeHandlers();
  }

  private void notifyChangeHandlers() {
    for (CodeChangeHandler handler : codeChangeHandlers) {
      handler.reportChange();
    }
  }

  @Override
  public CodingConvention getCodingConvention() {
    CodingConvention convention = options.getCodingConvention();
    convention = convention != null ? convention : defaultCodingConvention;
    return convention;
  }

  private Config.LanguageMode getParserConfigLanguageMode(
      CompilerOptions.LanguageMode languageMode) {
    switch (languageMode) {
      case ECMASCRIPT3:
        return Config.LanguageMode.ECMASCRIPT3;
      case ECMASCRIPT5:
      case ECMASCRIPT5_STRICT:
        return Config.LanguageMode.ECMASCRIPT5;
      case ECMASCRIPT_2015:
        return Config.LanguageMode.ECMASCRIPT6;
      case ECMASCRIPT6_TYPED:
        return Config.LanguageMode.TYPESCRIPT;
      case ECMASCRIPT_2016:
        return Config.LanguageMode.ECMASCRIPT7;
      case ECMASCRIPT_2017:
      case ECMASCRIPT_NEXT:
        return Config.LanguageMode.ECMASCRIPT8;
      default:
        throw new IllegalStateException("Unexpected language mode: "
            + options.getLanguageIn());
    }
  }

  @Override
  Config getParserConfig(ConfigContext context) {
    if (parserConfig == null || externsParserConfig == null) {
      synchronized (this) {
        if (parserConfig == null) {
          Config.LanguageMode configLanguageMode = getParserConfigLanguageMode(
              options.getLanguageIn());
          Config.StrictMode strictMode =
              options.expectStrictModeInput() ? Config.StrictMode.STRICT : Config.StrictMode.SLOPPY;
          parserConfig = createConfig(configLanguageMode, strictMode);
          // Externs must always be parsed with at least ES5 language mode.
          externsParserConfig =
              configLanguageMode.equals(Config.LanguageMode.ECMASCRIPT3)
                  ? createConfig(Config.LanguageMode.ECMASCRIPT5, strictMode)
                  : parserConfig;
        }
      }
    }
    switch (context) {
      case EXTERNS:
        return externsParserConfig;
      default:
        return parserConfig;
    }
  }

  protected Config createConfig(Config.LanguageMode mode, Config.StrictMode strictMode) {
    Config config =
        ParserRunner.createConfig(
            mode,
            options.isParseJsDocDocumentation(),
            options.canContinueAfterErrors()
                ? Config.RunMode.KEEP_GOING
                : Config.RunMode.STOP_AFTER_ERROR,
            options.extraAnnotationNames,
            options.parseInlineSourceMaps,
            strictMode);
    return config;
  }

  //------------------------------------------------------------------------
  // Error reporting
  //------------------------------------------------------------------------

  /**
   * The warning classes that are available from the command-line, and
   * are suppressible by the {@code @suppress} annotation.
   */
  protected DiagnosticGroups getDiagnosticGroups() {
    return new DiagnosticGroups();
  }

  @Override
  public void report(JSError error) {
    CheckLevel level = error.getDefaultLevel();
    if (warningsGuard != null) {
      CheckLevel newLevel = warningsGuard.level(error);
      if (newLevel != null) {
        level = newLevel;
      }
    }

    if (level.isOn()) {
      initCompilerOptionsIfTesting();
      if (getOptions().errorHandler != null) {
        getOptions().errorHandler.report(level, error);
      }
      errorManager.report(level, error);
    }
  }

  @Override
  public void report(CheckLevel ignoredLevel, JSError error) {
    report(error);
  }

  @Override
  public CheckLevel getErrorLevel(JSError error) {
    checkNotNull(options);
    return warningsGuard.level(error);
  }

  /**
   * Report an internal error.
   */
  @Override
  void throwInternalError(String message, Throwable cause) {
    String finalMessage = "INTERNAL COMPILER ERROR.\nPlease report this problem.\n\n" + message;

    RuntimeException e = new RuntimeException(finalMessage, cause);
    if (cause != null) {
      e.setStackTrace(cause.getStackTrace());
    }
    throw e;
  }


  /**
   * Gets the number of errors.
   */
  public int getErrorCount() {
    return errorManager.getErrorCount();
  }

  /**
   * Gets the number of warnings.
   */
  public int getWarningCount() {
    return errorManager.getWarningCount();
  }

  @Override
  boolean hasHaltingErrors() {
    return !getOptions().canContinueAfterErrors() && getErrorCount() > 0;
  }

  /**
   * Consults the {@link ErrorManager} to see if we've encountered errors
   * that should halt compilation. <p>
   *
   * If {@link CompilerOptions#canContinueAfterErrors} is {@code true}, this function
   * always returns {@code false} without consulting the error manager. The
   * error manager will continue to be told about new errors and warnings, but
   * the compiler will complete compilation of all inputs.<p>
   */
  public boolean hasErrors() {
    return hasHaltingErrors();
  }

  /** Called from the compiler passes, adds debug info */
  @Override
  void addToDebugLog(String... strings) {
    if (options.useDebugLog) {
      String log = Joiner.on("").join(strings);
      debugLog.append(log);
      debugLog.append('\n');
      logger.fine(log);
    }
  }

  @Override
  SourceFile getSourceFileByName(String sourceName) {
    // Here we assume that the source name is the input name, this
    // is try of JavaScript parsed from source.
    if (sourceName != null) {
      CompilerInput input = inputsById.get(new InputId(sourceName));
      if (input != null) {
        return input.getSourceFile();
      }
      // Alternatively, the sourceName might have been reverse-mapped by
      // an input source-map, so let's look in our sourcemap original sources.
      return sourceMapOriginalSources.get(sourceName);
    }

    return null;
  }

  public CharSequence getSourceFileContentByName(String sourceName) {
    SourceFile file = getSourceFileByName(sourceName);
    checkNotNull(file);
    try {
      return file.getCode();
    } catch (IOException e) {
      return null;
    }
  }

  @Override
  public void addInputSourceMap(String sourceFileName, SourceMapInput inputSourceMap) {
    inputSourceMaps.put(sourceFileName, inputSourceMap);
  }

  @Override
  @Nullable
  public OriginalMapping getSourceMapping(String sourceName, int lineNumber, int columnNumber) {
    if (sourceName == null) {
      return null;
    }
    SourceMapInput sourceMap = inputSourceMaps.get(sourceName);
    if (sourceMap == null) {
      return null;
    }

    // JSCompiler uses 1-indexing for lineNumber and 0-indexing for columnNumber.
    // Sourcemaps use 1-indexing for both.
    SourceMapConsumerV3 consumer = sourceMap.getSourceMap(errorManager);
    if (consumer == null) {
      return null;
    }
    OriginalMapping result = consumer.getMappingForLine(lineNumber, columnNumber + 1);
    if (result == null) {
      return null;
    }

    // The sourcemap will return a path relative to the sourcemap's file.
    // Translate it to one relative to our base directory.
    SourceFile source =
        SourceMapResolver.getRelativePath(sourceMap.getOriginalPath(), result.getOriginalFile());
    if (source == null) {
      return null;
    }
    String originalPath = source.getOriginalPath();
    sourceMapOriginalSources.putIfAbsent(originalPath, source);
    return result
        .toBuilder()
        .setOriginalFile(originalPath)
        .setColumnPosition(result.getColumnPosition() - 1)
        .build();
  }

  @Override
  public String getSourceLine(String sourceName, int lineNumber) {
    if (lineNumber < 1) {
      return null;
    }
    SourceFile input = getSourceFileByName(sourceName);
    if (input != null) {
      return input.getLine(lineNumber);
    }
    return null;
  }

  @Override
  public Region getSourceRegion(String sourceName, int lineNumber) {
    if (lineNumber < 1) {
      return null;
    }
    SourceFile input = getSourceFileByName(sourceName);
    if (input != null) {
      return input.getRegion(lineNumber);
    }
    return null;
  }

  //------------------------------------------------------------------------
  // Package-private helpers
  //------------------------------------------------------------------------

  @Override
  Node getNodeForCodeInsertion(JSModule module) {
    if (module == null) {
      if (inputs.isEmpty()) {
        throw new IllegalStateException("No inputs");
      }

      return inputs.get(0).getAstRoot(this);
    }

    List<CompilerInput> moduleInputs = module.getInputs();
    if (!moduleInputs.isEmpty()) {
      return moduleInputs.get(0).getAstRoot(this);
    }
    throw new IllegalStateException("Root module has no inputs");
  }

  public SourceMap getSourceMap() {
    return sourceMap;
  }

  /**
   * Ids for cross-module method stubbing, so that each method has
   * a unique id.
   */
  private IdGenerator crossModuleIdGenerator =
      new IdGenerator();

  /**
   * Keys are arguments passed to getCssName() found during compilation; values
   * are the number of times the key appeared as an argument to getCssName().
   */
  private Map<String, Integer> cssNames = null;

  /** The variable renaming map */
  private VariableMap variableMap = null;

  /** The property renaming map */
  private VariableMap propertyMap = null;

  /** The naming map for anonymous functions */
  private VariableMap anonymousFunctionNameMap = null;

  /** Fully qualified function names and globally unique ids */
  private FunctionNames functionNames = null;

  /** String replacement map */
  private VariableMap stringMap = null;

  /** Id generator map */
  private String idGeneratorMap = null;

  /** Names exported by goog.exportSymbol. */
  private final Set<String> exportedNames = new LinkedHashSet<>();

  @Override
  public void setVariableMap(VariableMap variableMap) {
    this.variableMap = variableMap;
  }

  VariableMap getVariableMap() {
    return variableMap;
  }

  @Override
  public void setPropertyMap(VariableMap propertyMap) {
    this.propertyMap = propertyMap;
  }

  VariableMap getPropertyMap() {
    return this.propertyMap;
  }

  @Override
  public void setStringMap(VariableMap stringMap) {
    this.stringMap = stringMap;
  }

  @Override
  public void setFunctionNames(FunctionNames functionNames) {
    this.functionNames = functionNames;
  }

  @Override
  public void setCssNames(Map<String, Integer> cssNames) {
    this.cssNames = cssNames;
  }

  Map<String, Integer> getCssNames() {
    return cssNames;
  }

  @Override
  public void setIdGeneratorMap(String serializedIdMappings) {
    this.idGeneratorMap = serializedIdMappings;
  }

  @Override
  public IdGenerator getCrossModuleIdGenerator() {
    return crossModuleIdGenerator;
  }

  @Override
  public void setAnonymousFunctionNameMap(VariableMap functionMap) {
    this.anonymousFunctionNameMap = functionMap;
  }

  @Override
  public FunctionNames getFunctionNames() {
    return functionNames;
  }

  VariableMap getStringMap() {
    return this.stringMap;
  }


  @Override
  public void addExportedNames(Set<String> exportedNames) {
    this.exportedNames.addAll(exportedNames);
  }

  @Override
  public Set<String> getExportedNames() {
    return exportedNames;
  }
  @Override
  CompilerOptions getOptions() {
    return options;
  }

  FunctionInformationMap getFunctionalInformationMap() {
    return functionInformationMap;
  }

  /**
   * Sets the logging level for the com.google.javascript.jscomp package.
   */
  public static void setLoggingLevel(Level level) {
    logger.setLevel(level);
  }

  /** Gets the DOT graph of the AST generated at the end of compilation. */
  public String getAstDotGraph() throws IOException {
    if (jsRoot != null) {
      ControlFlowAnalysis cfa = new ControlFlowAnalysis(this, true, false);
      cfa.process(null, jsRoot);
      return DotFormatter.toDot(jsRoot, cfa.getCfg());
    } else {
      return "";
    }
  }

  @Override
  public ErrorManager getErrorManager() {
    if (options == null) {
      initOptions(new CompilerOptions());
    }
    return errorManager;
  }

  @Override
  List<CompilerInput> getInputsInOrder() {
    return Collections.unmodifiableList(inputs);
  }

  @Override
  int getNumberOfInputs() {
    // In some testing cases inputs will be null, but obviously there must be at least one input.
    // The intended use of this method is to allow passes to estimate how much memory they will
    // need for data structures, so it's not necessary that the returned value be exactly right
    // in the corner cases where inputs ends up being null.
    return (inputs != null) ? inputs.size() : 1;
  }

  /**
   * Returns an unmodifiable view of the compiler inputs indexed by id.
   */
  public Map<InputId, CompilerInput> getInputsById() {
    return Collections.unmodifiableMap(inputsById);
  }

  /**
   * Gets the externs in the order in which they are being processed.
   */
  List<CompilerInput> getExternsInOrder() {
    return Collections.unmodifiableList(externs);
  }

  @VisibleForTesting
  List<CompilerInput> getInputsForTesting() {
    return inputs;
  }

  @VisibleForTesting
  List<CompilerInput> getExternsForTesting() {
    return externs;
  }

  @Override
  boolean hasRegExpGlobalReferences() {
    return hasRegExpGlobalReferences;
  }

  @Override
  void setHasRegExpGlobalReferences(boolean references) {
    hasRegExpGlobalReferences = references;
  }

  @Override
  void updateGlobalVarReferences(Map<Var, ReferenceCollection> refMapPatch,
      Node collectionRoot) {
    checkState(collectionRoot.isScript() || collectionRoot.isRoot());
    if (globalRefMap == null) {
      globalRefMap = new GlobalVarReferenceMap(getInputsInOrder(),
          getExternsInOrder());
    }
    globalRefMap.updateGlobalVarReferences(refMapPatch, collectionRoot);
  }

  @Override
  GlobalVarReferenceMap getGlobalVarReferences() {
    return globalRefMap;
  }

  @Override
  CompilerInput getSynthesizedExternsInput() {
    if (synthesizedExternsInput == null) {
      synthesizedExternsInput = newExternInput(SYNTHETIC_EXTERNS, SyntheticExternsPosition.START);
    }
    return synthesizedExternsInput;
  }

  @Override
  CompilerInput getSynthesizedExternsInputAtEnd() {
    if (synthesizedExternsInputAtEnd == null) {
      synthesizedExternsInputAtEnd = newExternInput(
          SYNTHETIC_EXTERNS_AT_END, SyntheticExternsPosition.END);
    }
    return synthesizedExternsInputAtEnd;
  }

  @Override
  public double getProgress() {
    return progress;
  }

  @Override
  String getLastPassName() {
    return lastPassName;
  }

  @Override
  void setProgress(double newProgress, String passName) {
    this.lastPassName = passName;
    if (newProgress > 1.0) {
      progress = 1.0;
    } else {
      progress = newProgress;
    }
  }

  @Override
  void setExternProperties(Set<String> externProperties) {
    this.externProperties = externProperties;
  }

  @Override
  Set<String> getExternProperties() {
    return externProperties;
  }

  /**
   * Replaces one file in a hot-swap mode. The given JsAst should be made
   * from a new version of a file that already was present in the last compile
   * call. If the file is new, this will silently ignored.
   *
   * @param ast the ast of the file that is being replaced
   */
  public void replaceScript(JsAst ast) {
    CompilerInput input = this.getInput(ast.getInputId());
    if (!replaceIncrementalSourceAst(ast)) {
      return;
    }
    Node originalRoot = input.getAstRoot(this);

    processNewScript(ast, originalRoot);
  }

  /**
   * Adds a new Script AST to the compile state. If a script for the same file
   * already exists the script will not be added, instead a call to
   * #replaceScript should be used.
   *
   * @param ast the ast of the new file
   */
  public void addNewScript(JsAst ast) {
    if (!addNewSourceAst(ast)) {
      return;
    }
    Node emptyScript = new Node(Token.SCRIPT);
    InputId inputId = ast.getInputId();
    emptyScript.setInputId(inputId);
    emptyScript.setStaticSourceFile(
        SourceFile.fromCode(inputId.getIdName(), ""));

    processNewScript(ast, emptyScript);
  }

  private void processNewScript(JsAst ast, Node originalRoot) {
    setFeatureSet(options.getLanguageIn().toFeatureSet());

    Node js = ast.getAstRoot(this);
    checkNotNull(js);

    runHotSwap(originalRoot, js, this.getCleanupPassConfig());
    // NOTE: If hot swap passes that use GlobalNamespace are added, we will need
    // to revisit this approach to clearing GlobalNamespaces
    runHotSwapPass(null, null, ensureDefaultPassConfig().garbageCollectChecks);

    this.getTypeRegistry().clearNamedTypes();
    this.removeSyntheticVarsInput();

    runHotSwap(originalRoot, js, this.ensureDefaultPassConfig());
  }

  /**
   * Execute the passes from a PassConfig instance over a single replaced file.
   */
  private void runHotSwap(
      Node originalRoot, Node js, PassConfig passConfig) {
    for (PassFactory passFactory : passConfig.getChecks()) {
      runHotSwapPass(originalRoot, js, passFactory);
    }
  }

  private void runHotSwapPass(
      Node originalRoot, Node js, PassFactory passFactory) {
    HotSwapCompilerPass pass = passFactory.getHotSwapPass(this);
    if (pass != null) {
      if (logger.isLoggable(Level.INFO)) {
        logger.info("Performing HotSwap for pass " + passFactory.getName());
      }
      pass.hotSwapScript(js, originalRoot);
    }
  }

  private PassConfig getCleanupPassConfig() {
    return new CleanupPasses(getOptions());
  }

  private void removeSyntheticVarsInput() {
    String sourceName = Compiler.SYNTHETIC_EXTERNS;
    removeExternInput(new InputId(sourceName));
  }

  @Override
  Node ensureLibraryInjected(String resourceName, boolean force) {
    boolean doNotInject =
        !force && (options.skipNonTranspilationPasses || options.preventLibraryInjection);
    if (injectedLibraries.containsKey(resourceName) || doNotInject) {
      return lastInjectedLibrary;
    }

    // Load/parse the code.
    String originalCode = ResourceLoader.loadTextResource(
        Compiler.class, "js/" + resourceName + ".js");
    Node ast = parseSyntheticCode(" [synthetic:" + resourceName + "] ", originalCode);

    // Look for string literals of the form 'require foo bar' or 'externs baz' or 'normalize'.
    // As we process each one, remove it from its parent.
    for (Node node = ast.getFirstChild();
         node != null && node.isExprResult() && node.getFirstChild().isString();
         node = ast.getFirstChild()) {
      String directive = node.getFirstChild().getString();
      List<String> words = Splitter.on(' ').limit(2).splitToList(directive);
      switch (words.get(0)) {
        case "use":
          // 'use strict' is ignored (and deleted).
          break;
        case "require":
          // 'require lib'; pulls in the named library before this one.
          ensureLibraryInjected(words.get(1), force);
          break;
        case "declare":
          // 'declare name'; adds the name to the externs (with no type information).
          // Note that we could simply add the entire externs library, but that leads to
          // potentially-surprising behavior when the externs that are present depend on
          // whether or not a polyfill is used.
          Node var = IR.var(IR.name(words.get(1)));
          JSDocInfoBuilder jsdoc = new JSDocInfoBuilder(false);
          // Suppress duplicate-var warning in case this name is already defined in the externs.
          jsdoc.addSuppression("duplicate");
          var.setJSDocInfo(jsdoc.build());
          getSynthesizedExternsInputAtEnd()
              .getAstRoot(this)
              .addChildToBack(var);
          break;
        default:
          throw new RuntimeException("Bad directive: " + directive);
      }
      ast.removeChild(node);
    }

    // If we've already started optimizations, then we need to normalize this.
    if (getLifeCycleStage().isNormalized()) {
      Normalize.normalizeSyntheticCode(this, ast, "jscomp_" + resourceName + "_");
    }

    // Insert the code immediately after the last-inserted runtime library.
    Node lastChild = ast.getLastChild();
    for (Node child = ast.getFirstChild(); child != null; child = child.getNext()) {
      NodeUtil.markNewScopesChanged(child, this);
    }
    Node firstChild = ast.removeChildren();
    if (firstChild == null) {
      // Handle require-only libraries.
      return lastInjectedLibrary;
    }
    Node parent = getNodeForCodeInsertion(null);
    if (lastInjectedLibrary == null) {
      parent.addChildrenToFront(firstChild);
    } else {
      parent.addChildrenAfter(firstChild, lastInjectedLibrary);
    }
    lastInjectedLibrary = lastChild;
    injectedLibraries.put(resourceName, lastChild);

    reportChangeToEnclosingScope(parent);
    return lastChild;
  }

  /** Returns the compiler version baked into the jar. */
  @GwtIncompatible("java.util.ResourceBundle")
  public static String getReleaseVersion() {
    ResourceBundle config = ResourceBundle.getBundle(CONFIG_RESOURCE);
    return config.getString("compiler.version");
  }

  /** Returns the compiler date baked into the jar. */
  @GwtIncompatible("java.util.ResourceBundle")
  public static String getReleaseDate() {
    ResourceBundle config = ResourceBundle.getBundle(CONFIG_RESOURCE);
    return config.getString("compiler.date");
  }

  @Override
  void addComments(String filename, List<Comment> comments) {
    if (!getOptions().preservesDetailedSourceInfo()) {
      throw new UnsupportedOperationException(
          "addComments may only be called in IDE mode.");
    }
    commentsPerFile.put(filename, comments);
  }

  @Override
  public List<Comment> getComments(String filename) {
    if (!getOptions().preservesDetailedSourceInfo()) {
      throw new UnsupportedOperationException(
          "getComments may only be called in IDE mode.");
    }
    return commentsPerFile.get(filename);
  }

  @Override
  void setDefaultDefineValues(ImmutableMap<String, Node> values) {
    this.defaultDefineValues = values;
  }

  @Override
  ImmutableMap<String, Node> getDefaultDefineValues() {
    return this.defaultDefineValues;
  }

  @Override
  ModuleLoader getModuleLoader() {
    return moduleLoader;
  }

  private void addFilesToSourceMap(Iterable<? extends SourceFile> files) {
    if (getOptions().sourceMapIncludeSourcesContent && getSourceMap() != null) {
      for (SourceFile file : files) {
        getSourceMap().addSourceFile(file);
      }
    }
  }

  private void renameModules(List<JSModule> newModules, List<JSModule> deserializedModules) {
    if (newModules == null) {
      return;
    }
    if (newModules.size() != deserializedModules.size()) {
      report(JSError.make(INCONSISTENT_MODULE_DEFINITIONS));
      return;
    }
    for (int i = 0; i < deserializedModules.size(); i++) {
      JSModule deserializedModule = deserializedModules.get(i);
      JSModule newModule = newModules.get(i);
      deserializedModule.setName(newModule.getName());
    }
    return;
  }

<<<<<<< HEAD
  void initWebpackMap(ImmutableMap<String, String> inputPathByWebpackId) {
    this.inputPathByWebpackId = inputPathByWebpackId;
=======
  protected CompilerExecutor createCompilerExecutor() {
    return new CompilerExecutor();
  }

  protected CompilerExecutor getCompilerExecutor() {
    return compilerExecutor;
>>>>>>> addd51f5
  }

  /**
   * Serializable state of the compiler.
   */
  private static class CompilerState implements Serializable {
    private final Node externAndJsRoot;
    private final Node externsRoot;
    private final Node jsRoot;
    private final FeatureSet featureSet;
    private final List<CompilerInput> externs;
    private final List<CompilerInput> inputs;
    private final Map<InputId, CompilerInput> inputsById;
    private final JSTypeRegistry typeRegistry;
    private final TypeValidator typeValidator;
    private final MostRecentTypechecker mostRecentTypeChecker;
    private final CompilerInput synthesizedExternsInput;
    private final CompilerInput synthesizedExternsInputAtEnd;
    private final Map<String, Node> injectedLibraries;
    private final Node lastInjectedLibrary;
    private final GlobalTypeInfo globalTypeInfo;
    private final boolean hasRegExpGlobalReferences;
    private final LifeCycleStage lifeCycleStage;
    private final Set<String> externProperties;
    private final JSError[] errors;
    private final JSError[] warnings;
    private final JSModuleGraph moduleGraph;
    private final List<JSModule> modules;
    private final int uniqueNameId;
    private final Set<String> exportedNames;
    private final Map<String, Integer> cssNames;
    private final VariableMap variableMap;
    private final VariableMap propertyMap;
    private final VariableMap anonymousFunctionaMap;
    private final FunctionNames functioNames;
    private final VariableMap stringMap;
    private final String idGeneratorMap;
    private final IdGenerator crossModuleIdGenerator;
    private final ImmutableMap<String, Node> defaultDefineValues;
    private final Map<String, Object> annotationMap;
    private final ConcurrentHashMap<String, SourceMapInput> inputSourceMaps;
    private final int changeStamp;

    CompilerState(Compiler compiler) {
      this.externsRoot = checkNotNull(compiler.externsRoot);
      this.jsRoot = checkNotNull(compiler.jsRoot);
      this.externAndJsRoot = checkNotNull(compiler.externAndJsRoot);
      this.featureSet = checkNotNull(compiler.featureSet);
      this.typeRegistry = compiler.typeRegistry;
      this.externs = compiler.externs;
      this.inputs = checkNotNull(compiler.inputs);
      this.inputsById = checkNotNull(compiler.inputsById);
      this.mostRecentTypeChecker = compiler.mostRecentTypechecker;
      this.synthesizedExternsInput = compiler.synthesizedExternsInput;
      this.synthesizedExternsInputAtEnd = compiler.synthesizedExternsInputAtEnd;
      this.injectedLibraries = compiler.injectedLibraries;
      this.lastInjectedLibrary = compiler.lastInjectedLibrary;
      this.globalTypeInfo = compiler.globalTypeInfo;
      this.hasRegExpGlobalReferences = compiler.hasRegExpGlobalReferences;
      this.typeValidator = compiler.typeValidator;
      this.lifeCycleStage = compiler.getLifeCycleStage();
      this.externProperties = compiler.externProperties;
      this.errors = compiler.errorManager.getErrors();
      this.warnings = compiler.errorManager.getWarnings();
      this.moduleGraph = compiler.moduleGraph;
      this.modules = compiler.modules;
      this.uniqueNameId = compiler.uniqueNameId;
      this.exportedNames = compiler.exportedNames;
      this.cssNames = compiler.cssNames;
      this.variableMap = compiler.variableMap;
      this.propertyMap = compiler.propertyMap;
      this.anonymousFunctionaMap = compiler.anonymousFunctionNameMap;
      this.functioNames = compiler.functionNames;
      this.stringMap = compiler.stringMap;
      this.idGeneratorMap = compiler.idGeneratorMap;
      this.crossModuleIdGenerator = compiler.crossModuleIdGenerator;
      this.defaultDefineValues = checkNotNull(compiler.defaultDefineValues);
      this.annotationMap = checkNotNull(compiler.annotationMap);
      this.inputSourceMaps = compiler.inputSourceMaps;
      this.changeStamp = compiler.changeStamp;
    }
  }

  @GwtIncompatible("ObjectOutputStream")
  public void saveState(OutputStream outputStream) throws IOException {
    // Do not close the outputstream, caller is responsible for closing it.
    final ObjectOutputStream objectOutputStream = new ObjectOutputStream(outputStream);
    runInCompilerThread(new Callable<Void>() {
      @Override
      public Void call() throws Exception {
        Tracer tracer = newTracer("serializeCompilerState");
        objectOutputStream.writeObject(new CompilerState(Compiler.this));
        if (typeRegistry != null) {
          typeRegistry.saveContents(objectOutputStream);
        }
        stopTracer(tracer, "serializeCompilerState");
        return null;
      }
    });
  }

  @GwtIncompatible("ObjectInputStream")
  public void restoreState(InputStream inputStream) throws IOException, ClassNotFoundException  {
    initWarningsGuard(options.getWarningsGuard());
    maybeSetTracker();

    List<JSModule> newModules = modules;

    class CompilerObjectInputStream extends ObjectInputStream implements HasCompiler {
      public CompilerObjectInputStream(InputStream in) throws IOException {
        super(in);
      }

      @Override
      public AbstractCompiler getCompiler() {
        return Compiler.this;
      }
    }

    // Do not close the input stream, caller is responsible for closing it.
    final ObjectInputStream objectInputStream = new CompilerObjectInputStream(inputStream);
    CompilerState compilerState =
        runInCompilerThread(
            new Callable<CompilerState>() {
              @Override
              public CompilerState call() throws Exception {
                Tracer tracer = newTracer(PassNames.DESERIALIZE_COMPILER_STATE);
                CompilerState compilerState = (CompilerState) objectInputStream.readObject();
                if (compilerState.typeRegistry != null) {
                  compilerState.typeRegistry.restoreContents(objectInputStream);
                }
                stopTracer(tracer, PassNames.DESERIALIZE_COMPILER_STATE);
                return compilerState;
              }
            });

    featureSet = compilerState.featureSet;
    externs = compilerState.externs;
    inputs = compilerState.inputs;
    inputsById.clear();
    inputsById.putAll(compilerState.inputsById);
    typeRegistry = compilerState.typeRegistry;
    externAndJsRoot = compilerState.externAndJsRoot;
    externsRoot = compilerState.externsRoot;
    jsRoot = compilerState.jsRoot;
    mostRecentTypechecker = compilerState.mostRecentTypeChecker;
    synthesizedExternsInput = compilerState.synthesizedExternsInput;
    synthesizedExternsInputAtEnd = compilerState.synthesizedExternsInputAtEnd;
    injectedLibraries.clear();
    injectedLibraries.putAll(compilerState.injectedLibraries);
    lastInjectedLibrary = compilerState.lastInjectedLibrary;
    globalTypeInfo = compilerState.globalTypeInfo;
    hasRegExpGlobalReferences = compilerState.hasRegExpGlobalReferences;
    typeValidator = compilerState.typeValidator;
    setLifeCycleStage(compilerState.lifeCycleStage);
    externProperties = compilerState.externProperties;
    moduleGraph = compilerState.moduleGraph;
    modules = compilerState.modules;
    uniqueNameId = compilerState.uniqueNameId;
    exportedNames.clear();
    exportedNames.addAll(compilerState.exportedNames);
    cssNames = compilerState.cssNames;
    variableMap = compilerState.variableMap;
    propertyMap = compilerState.propertyMap;
    stringMap = compilerState.stringMap;
    anonymousFunctionNameMap = compilerState.anonymousFunctionaMap;
    idGeneratorMap = compilerState.idGeneratorMap;
    crossModuleIdGenerator = compilerState.crossModuleIdGenerator;
    functionNames = compilerState.functioNames;
    defaultDefineValues = checkNotNull(compilerState.defaultDefineValues);
    annotationMap = checkNotNull(compilerState.annotationMap);
    inputSourceMaps = compilerState.inputSourceMaps;
    changeStamp = compilerState.changeStamp;

    // Reapply module names to deserialized modules
    renameModules(newModules, modules);

    // restore errors.
    if (compilerState.errors != null) {
      for (JSError error : compilerState.errors) {
        report(CheckLevel.ERROR, error);
      }
    }
    if (compilerState.warnings != null) {
      for (JSError warning : compilerState.warnings) {
        report(CheckLevel.WARNING, warning);
      }
    }
    if (tracker != null) {
      tracker.updateAfterDeserialize(jsRoot);
    }
  }

  public void resetCompilerInput() {
    for (JSModule module : this.modules) {
      for (CompilerInput input : module.getInputs()) {
        input.reset();
      }
    }
  }
}<|MERGE_RESOLUTION|>--- conflicted
+++ resolved
@@ -3416,17 +3416,16 @@
     return;
   }
 
-<<<<<<< HEAD
   void initWebpackMap(ImmutableMap<String, String> inputPathByWebpackId) {
     this.inputPathByWebpackId = inputPathByWebpackId;
-=======
+  }
+
   protected CompilerExecutor createCompilerExecutor() {
     return new CompilerExecutor();
   }
 
   protected CompilerExecutor getCompilerExecutor() {
     return compilerExecutor;
->>>>>>> addd51f5
   }
 
   /**
