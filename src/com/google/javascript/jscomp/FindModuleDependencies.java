/*
 * Copyright 2017 The Closure Compiler Authors.
 *
 * Licensed under the Apache License, Version 2.0 (the "License");
 * you may not use this file except in compliance with the License.
 * You may obtain a copy of the License at
 *
 *     http://www.apache.org/licenses/LICENSE-2.0
 *
 * Unless required by applicable law or agreed to in writing, software
 * distributed under the License is distributed on an "AS IS" BASIS,
 * WITHOUT WARRANTIES OR CONDITIONS OF ANY KIND, either express or implied.
 * See the License for the specific language governing permissions and
 * limitations under the License.
 */

package com.google.javascript.jscomp;

import static com.google.common.base.Preconditions.checkArgument;

import com.google.javascript.jscomp.CompilerInput.ModuleType;
import com.google.javascript.jscomp.Es6RewriteModules.FindGoogProvideOrGoogModule;
import com.google.javascript.jscomp.deps.ModuleLoader;
import com.google.javascript.rhino.Node;
import com.google.javascript.rhino.Token;
import java.util.Map;

/**
 * Find and update any direct dependencies of an input. Used to walk the dependency graph and
 * support a strict depth-first dependency ordering. Marks an input as providing its module name.
 *
 * <p>Discovers dependencies from:
 * <ul>
 *   <li> goog.require calls
 *   <li> ES6 import statements
 *   <li> CommonJS require statements
 * </ul>
 *
 * <p>The order of dependency references is preserved so that a deterministic depth-first ordering
 * can be achieved.
 *
 * @author chadkillingsworth@gmail.com (Chad Killingsworth)
 */
public class FindModuleDependencies implements NodeTraversal.ScopedCallback {
  private final AbstractCompiler compiler;
  private final boolean supportsEs6Modules;
  private final boolean supportsCommonJsModules;
  private ModuleType moduleType = ModuleType.NONE;
  private Scope dynamicImportScope = null;
  private final Map<String, String> inputPathByWebpackId;

  FindModuleDependencies(
      AbstractCompiler compiler,
      boolean supportsEs6Modules,
      boolean supportsCommonJsModules,
      Map<String, String> inputPathByWebpackId) {
    this.compiler = compiler;
    this.supportsEs6Modules = supportsEs6Modules;
    this.supportsCommonJsModules = supportsCommonJsModules;
    this.inputPathByWebpackId = inputPathByWebpackId;
  }

  public void process(Node root) {
    checkArgument(root.isScript());
    if (Es6RewriteModules.isEs6ModuleRoot(root)) {
      moduleType = ModuleType.ES6;
    }
    CompilerInput input = compiler.getInput(root.getInputId());

    // The "goog" namespace isn't always specifically required.
    // The deps parser will pick up any access to a `goog.foo()` call
    // and add "goog" as a dependency. If "goog" is a dependency of the
    // file we add it here to the ordered requires so that it's always
    // first.
    if (input.getRequires().contains("goog")) {
      input.addOrderedRequire("goog");
    }

    NodeTraversal.traverseEs6(compiler, root, this);

    if (moduleType == ModuleType.NONE && inputPathByWebpackId != null
        && inputPathByWebpackId.containsValue(input.getPath().toString())) {
      moduleType = ModuleType.IMPORTED_SCRIPT;
    }

    input.addProvide(input.getPath().toModuleName());
    input.setJsModuleType(moduleType);
    input.setHasFullParseDependencyInfo(true);
  }

  @Override
  public boolean shouldTraverse(NodeTraversal t, Node n, Node parent) {
    if (supportsCommonJsModules
        && n.isFunction()
        && ProcessCommonJSModules.isCommonJsDynamicImportCallback(n,
            compiler.getOptions().moduleResolutionMode)) {
      if (dynamicImportScope == null) {
        dynamicImportScope = t.getScope();
      }
    }

    return true;
  }

  @Override
  public void visit(NodeTraversal t, Node n, Node parent) {
<<<<<<< HEAD
    ModuleLoader.ResolutionMode resolutionMode = compiler.getOptions().moduleResolutionMode;
=======
>>>>>>> 5e4850cf
    if (parent == null
        || NodeUtil.isControlStructure(parent)
        || NodeUtil.isStatementBlock(parent)) {
      if (n.isExprResult()) {
        Node maybeGetProp = n.getFirstFirstChild();
        if (maybeGetProp != null
            && (maybeGetProp.matchesQualifiedName("goog.provide")
<<<<<<< HEAD
            || maybeGetProp.matchesQualifiedName("goog.module"))) {
=======
                || maybeGetProp.matchesQualifiedName("goog.module"))) {
>>>>>>> 5e4850cf
          moduleType = ModuleType.GOOG;
          return;
        }
      }
    }

    if (supportsEs6Modules && n.isExport()) {
      moduleType = ModuleType.ES6;
    } else if (supportsEs6Modules && n.isImport()) {
      moduleType = ModuleType.ES6;
      String moduleName;
      String importName = n.getLastChild().getString();
      boolean isNamespaceImport = importName.startsWith("goog:");
      if (isNamespaceImport) {
        // Allow importing Closure namespace objects (e.g. from goog.provide or goog.module) as
        //   import ... from 'goog:my.ns.Object'.
        // These are rewritten to plain namespace object accesses.
        moduleName = importName.substring("goog:".length());
      } else {
        ModuleLoader.ModulePath modulePath =
            t.getInput()
                .getPath()
                .resolveJsModule(importName, n.getSourceFileName(), n.getLineno(), n.getCharno());
        if (modulePath == null) {
          // The module loader issues an error
          // Fall back to assuming the module is a file path
          modulePath = t.getInput().getPath().resolveModuleAsPath(importName);
        }
        moduleName = modulePath.toModuleName();
      }
      if (moduleName.startsWith("goog.")) {
        t.getInput().addOrderedRequire("goog");
      }
      t.getInput().addOrderedRequire(moduleName);
    } else if (supportsCommonJsModules) {
<<<<<<< HEAD
      if (moduleType != ModuleType.GOOG
          && ProcessCommonJSModules.isCommonJsExport(t, n, resolutionMode)) {
=======
      if (moduleType != ModuleType.GOOG && ProcessCommonJSModules.isCommonJsExport(t, n)) {
>>>>>>> 5e4850cf
        moduleType = ModuleType.COMMONJS;
      } else if (ProcessCommonJSModules.isCommonJsImport(n, resolutionMode)) {
        String path = ProcessCommonJSModules.getCommonJsImportPath(n, resolutionMode);

        ModuleLoader.ModulePath modulePath =
            t.getInput()
                .getPath()
                .resolveJsModule(path, n.getSourceFileName(), n.getLineno(), n.getCharno());

        if (modulePath != null) {
          if (dynamicImportScope != null
              || (n.getParent().isCall()
                  && n.getPrevious() != null
                  && n.getPrevious().isGetProp()
                  && n.getPrevious().getFirstChild().isCall()
                  && n.getPrevious().getFirstFirstChild().isQualifiedName()
                  && n.getPrevious().getFirstFirstChild().matchesQualifiedName("__webpack_require__.e"))) {
            t.getInput().addDynamicRequire(modulePath.toModuleName());
          } else {
            t.getInput().addOrderedRequire(modulePath.toModuleName());
          }
        }
      }

      // TODO(ChadKillingsworth) add require.ensure support
    }

    if (parent != null
        && (parent.isExprResult() || !t.inGlobalHoistScope())
        && n.isCall()
        && n.getFirstChild().matchesQualifiedName("goog.require")
        && n.getSecondChild() != null
        && n.getSecondChild().isString()) {
      String namespace = n.getSecondChild().getString();
      if (namespace.startsWith("goog.")) {
        t.getInput().addOrderedRequire("goog");
      }
      t.getInput().addOrderedRequire(namespace);
    }
  }

<<<<<<< HEAD
  @Override
  public void enterScope(NodeTraversal t) {}

  @Override
  public void exitScope(NodeTraversal t) {
    if (t.getScope() == dynamicImportScope) {
      dynamicImportScope = null;
    }
  }

  /** Return whether or not the given script node represents an ES6 module file. */
  public static boolean isEs6ModuleRoot(Node scriptNode) {
    checkArgument(scriptNode.isScript());
    if (scriptNode.getBooleanProp(Node.GOOG_MODULE)) {
      return false;
    }
    return scriptNode.hasChildren() && scriptNode.getFirstChild().isModuleBody();
=======
  /**
   * Convert a script into a module by marking it's root node as a module body. This allows a script
   * which is imported as a module to be scoped as a module even without "import" or "export"
   * statements. Fails if the file contains a goog.provide or goog.module.
   *
   * @return True, if the file is now an ES6 module. False, if the file must remain a script.
   */
  public boolean convertToEs6Module(Node root) {
    return this.convertToEs6Module(root, false);
  }

  private boolean convertToEs6Module(Node root, boolean skipGoogProvideModuleCheck) {
    if (Es6RewriteModules.isEs6ModuleRoot(root)) {
      return true;
    }
    if (!skipGoogProvideModuleCheck) {
      FindGoogProvideOrGoogModule finder = new FindGoogProvideOrGoogModule();
      NodeTraversal.traverseEs6(compiler, root, finder);
      if (finder.isFound()) {
        return false;
      }
    }
    Node moduleNode = new Node(Token.MODULE_BODY).srcref(root);
    moduleNode.addChildrenToBack(root.removeChildren());
    root.addChildToBack(moduleNode);
    return true;
>>>>>>> 5e4850cf
  }
}<|MERGE_RESOLUTION|>--- conflicted
+++ resolved
@@ -104,10 +104,7 @@
 
   @Override
   public void visit(NodeTraversal t, Node n, Node parent) {
-<<<<<<< HEAD
     ModuleLoader.ResolutionMode resolutionMode = compiler.getOptions().moduleResolutionMode;
-=======
->>>>>>> 5e4850cf
     if (parent == null
         || NodeUtil.isControlStructure(parent)
         || NodeUtil.isStatementBlock(parent)) {
@@ -115,11 +112,7 @@
         Node maybeGetProp = n.getFirstFirstChild();
         if (maybeGetProp != null
             && (maybeGetProp.matchesQualifiedName("goog.provide")
-<<<<<<< HEAD
-            || maybeGetProp.matchesQualifiedName("goog.module"))) {
-=======
                 || maybeGetProp.matchesQualifiedName("goog.module"))) {
->>>>>>> 5e4850cf
           moduleType = ModuleType.GOOG;
           return;
         }
@@ -128,6 +121,7 @@
 
     if (supportsEs6Modules && n.isExport()) {
       moduleType = ModuleType.ES6;
+
     } else if (supportsEs6Modules && n.isImport()) {
       moduleType = ModuleType.ES6;
       String moduleName;
@@ -155,12 +149,8 @@
       }
       t.getInput().addOrderedRequire(moduleName);
     } else if (supportsCommonJsModules) {
-<<<<<<< HEAD
       if (moduleType != ModuleType.GOOG
           && ProcessCommonJSModules.isCommonJsExport(t, n, resolutionMode)) {
-=======
-      if (moduleType != ModuleType.GOOG && ProcessCommonJSModules.isCommonJsExport(t, n)) {
->>>>>>> 5e4850cf
         moduleType = ModuleType.COMMONJS;
       } else if (ProcessCommonJSModules.isCommonJsImport(n, resolutionMode)) {
         String path = ProcessCommonJSModules.getCommonJsImportPath(n, resolutionMode);
@@ -202,7 +192,6 @@
     }
   }
 
-<<<<<<< HEAD
   @Override
   public void enterScope(NodeTraversal t) {}
 
@@ -213,14 +202,6 @@
     }
   }
 
-  /** Return whether or not the given script node represents an ES6 module file. */
-  public static boolean isEs6ModuleRoot(Node scriptNode) {
-    checkArgument(scriptNode.isScript());
-    if (scriptNode.getBooleanProp(Node.GOOG_MODULE)) {
-      return false;
-    }
-    return scriptNode.hasChildren() && scriptNode.getFirstChild().isModuleBody();
-=======
   /**
    * Convert a script into a module by marking it's root node as a module body. This allows a script
    * which is imported as a module to be scoped as a module even without "import" or "export"
@@ -228,10 +209,6 @@
    *
    * @return True, if the file is now an ES6 module. False, if the file must remain a script.
    */
-  public boolean convertToEs6Module(Node root) {
-    return this.convertToEs6Module(root, false);
-  }
-
   private boolean convertToEs6Module(Node root, boolean skipGoogProvideModuleCheck) {
     if (Es6RewriteModules.isEs6ModuleRoot(root)) {
       return true;
@@ -247,6 +224,5 @@
     moduleNode.addChildrenToBack(root.removeChildren());
     root.addChildToBack(moduleNode);
     return true;
->>>>>>> 5e4850cf
   }
 }