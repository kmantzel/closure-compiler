--- conflicted
+++ resolved
@@ -456,7 +456,6 @@
       }
     }
 
-<<<<<<< HEAD
     // Dynamically imported files must be added to the module graph, but
     // they should not be ordered ahead of the files that import them.
     // We add them as entry points to ensure they get included.
@@ -468,8 +467,6 @@
       }
     }
 
-=======
->>>>>>> 0be9e506
     // The order of inputs, sorted independently of modules.
     List<CompilerInput> absoluteOrder =
         sorter.getDependenciesOf(inputs, depOptions.shouldSortDependencies());
@@ -574,12 +571,8 @@
       }
 
       if (dependency != null) {
-<<<<<<< HEAD
-        orderedInputs.addAll(getDepthFirstDependenciesOf(dependency, unreachedInputs, inputsByProvide));
-=======
         orderedInputs.addAll(
             getDepthFirstDependenciesOf(dependency, unreachedInputs, inputsByProvide));
->>>>>>> 0be9e506
       }
     }
 
@@ -587,11 +580,7 @@
     return orderedInputs;
   }
 
-<<<<<<< HEAD
   private Set<CompilerInput> createEntryPointInputs(
-=======
-  private Collection<CompilerInput> createEntryPointInputs(
->>>>>>> 0be9e506
       DependencyOptions depOptions,
       List<CompilerInput> inputs,
       SortedDependencies<CompilerInput> sorter)
